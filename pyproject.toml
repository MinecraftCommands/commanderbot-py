--- conflicted
+++ resolved
@@ -1,11 +1,7 @@
 [project]
 name = "commanderbot"
 description = "A collection of utilities and extensions for discord.py bots."
-<<<<<<< HEAD
-version = "0.20.0a36"
-=======
 version = "0.20.0"
->>>>>>> f0a4ddb9
 requires-python = ">=3.13,<3.14"
 authors = [
     { name = "Ersatz", email = "ersatz0077@gmail.com" },
