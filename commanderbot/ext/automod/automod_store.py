--- conflicted
+++ resolved
@@ -1,8 +1,4 @@
-<<<<<<< HEAD
-from typing import AsyncIterable, Optional, Protocol, Type, TypeVar
-=======
-from typing import Any, AsyncIterable, Optional, Protocol
->>>>>>> b35d49f1
+from typing import Any, AsyncIterable, Optional, Protocol, Type, TypeVar
 
 from discord import Guild
 
