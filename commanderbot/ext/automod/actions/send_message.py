from dataclasses import dataclass
<<<<<<< HEAD
from typing import Any, Dict, Optional
=======
from datetime import timedelta
from typing import Optional, Type, TypeVar
>>>>>>> d0426686

from discord.abc import Messageable

from commanderbot.ext.automod.action import Action, ActionBase
from commanderbot.ext.automod.automod_event import AutomodEvent
<<<<<<< HEAD
from commanderbot.lib import AllowedMentions, ChannelID
=======
from commanderbot.lib import AllowedMentions, ChannelID, JsonObject
from commanderbot.lib.utils import timedelta_from_field_optional

ST = TypeVar("ST")
>>>>>>> d0426686


@dataclass
class SendMessage(ActionBase):
    """
    Send a message.

    Attributes
    ----------
    content
        The content of the message to send.
    channel
        The channel to send the message in. Defaults to the channel in context.
    allowed_mentions
        The types of mentions allowed in the message. Unless otherwise specified, only
        "everyone" mentions will be suppressed.
    delete_after
        The amount of time to delete the message after, if at all.
    """

    content: str
    channel: Optional[ChannelID] = None
    allowed_mentions: Optional[AllowedMentions] = None
    delete_after: Optional[timedelta] = None

    # @overrides NodeBase
    @classmethod
    def build_complex_fields(cls, data: Dict[str, Any]) -> Optional[Dict[str, Any]]:
        allowed_mentions = AllowedMentions.from_field_optional(data, "allowed_mentions")
<<<<<<< HEAD
        return dict(
=======
        delete_after = timedelta_from_field_optional(data, "delete_after")
        return cls(
            description=data.get("description"),
            content=data.get("content"),
            channel=data.get("channel"),
>>>>>>> d0426686
            allowed_mentions=allowed_mentions,
            delete_after=delete_after,
        )

    async def resolve_channel(self, event: AutomodEvent) -> Optional[Messageable]:
        if self.channel is not None:
            channel = event.bot.get_channel(self.channel)
            assert isinstance(channel, Messageable)
            return channel
        return event.channel

    async def apply(self, event: AutomodEvent):
        if channel := await self.resolve_channel(event):
            content = event.format_content(self.content)
            allowed_mentions = self.allowed_mentions or AllowedMentions.not_everyone()
            params = dict(
                allowed_mentions=allowed_mentions,
            )
            if self.delete_after is not None:
                params.update(delete_after=self.delete_after.total_seconds())
            await channel.send(content, **params)


def create_action(data: Any) -> Action:
    return SendMessage.from_data(data)<|MERGE_RESOLUTION|>--- conflicted
+++ resolved
@@ -1,23 +1,13 @@
 from dataclasses import dataclass
-<<<<<<< HEAD
+from datetime import timedelta
 from typing import Any, Dict, Optional
-=======
-from datetime import timedelta
-from typing import Optional, Type, TypeVar
->>>>>>> d0426686
 
 from discord.abc import Messageable
 
 from commanderbot.ext.automod.action import Action, ActionBase
 from commanderbot.ext.automod.automod_event import AutomodEvent
-<<<<<<< HEAD
 from commanderbot.lib import AllowedMentions, ChannelID
-=======
-from commanderbot.lib import AllowedMentions, ChannelID, JsonObject
 from commanderbot.lib.utils import timedelta_from_field_optional
-
-ST = TypeVar("ST")
->>>>>>> d0426686
 
 
 @dataclass
@@ -47,15 +37,8 @@
     @classmethod
     def build_complex_fields(cls, data: Dict[str, Any]) -> Optional[Dict[str, Any]]:
         allowed_mentions = AllowedMentions.from_field_optional(data, "allowed_mentions")
-<<<<<<< HEAD
+        delete_after = timedelta_from_field_optional(data, "delete_after")
         return dict(
-=======
-        delete_after = timedelta_from_field_optional(data, "delete_after")
-        return cls(
-            description=data.get("description"),
-            content=data.get("content"),
-            channel=data.get("channel"),
->>>>>>> d0426686
             allowed_mentions=allowed_mentions,
             delete_after=delete_after,
         )
