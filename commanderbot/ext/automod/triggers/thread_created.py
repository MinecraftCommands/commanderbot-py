--- conflicted
+++ resolved
@@ -1,28 +1,13 @@
 from dataclasses import dataclass
-<<<<<<< HEAD
-from typing import Any, Dict, Optional
+from typing import Any
 
 from commanderbot.ext.automod import events
-from commanderbot.ext.automod.trigger import Trigger, TriggerBase
-from commanderbot.lib import ChannelsGuard
-
-
-@dataclass
-class ThreadCreated(TriggerBase):
-=======
-from typing import TypeVar
-
-from commanderbot.ext.automod import events
-from commanderbot.ext.automod.automod_trigger import AutomodTrigger
+from commanderbot.ext.automod.trigger import Trigger
 from commanderbot.ext.automod.triggers.abc.thread_base import ThreadBase
-from commanderbot.lib import JsonObject
-
-ST = TypeVar("ST")
 
 
 @dataclass
 class ThreadCreated(ThreadBase):
->>>>>>> 1aee48f4
     """
     Fires when an `on_thread_join` event is received without already being a member.
 
@@ -36,31 +21,6 @@
 
     event_types = (events.ThreadCreated,)
 
-<<<<<<< HEAD
-    parent_channels: Optional[ChannelsGuard] = None
-
-    # @overrides NodeBase
-    @classmethod
-    def build_complex_fields(cls, data: Dict[str, Any]) -> Optional[Dict[str, Any]]:
-        parent_channels = ChannelsGuard.from_field_optional(data, "parent_channels")
-        return dict(
-            parent_channels=parent_channels,
-        )
-
-    def ignore(self, event: events.ThreadCreated) -> bool:
-        # If no parent channels are defined, don't ignore the thread.
-        if self.parent_channels is None:
-            return False
-
-        # If the thread has no parent, ignore it.
-        if not event.thread.parent:
-            return True
-
-        # Otherwise, ignore the thread according to its parent.
-        return self.parent_channels.ignore(event.thread.parent)
-
-=======
->>>>>>> 1aee48f4
 
 def create_trigger(data: Any) -> Trigger:
     return ThreadCreated.from_data(data)