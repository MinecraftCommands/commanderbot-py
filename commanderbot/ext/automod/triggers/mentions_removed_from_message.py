--- conflicted
+++ resolved
@@ -1,9 +1,5 @@
 from dataclasses import dataclass
-<<<<<<< HEAD
-from typing import Any, Dict, List, Optional
-=======
-from typing import List, Optional, Set, Type, TypeVar, cast
->>>>>>> d0426686
+from typing import Any, Dict, Optional, Set, cast
 
 from discord import Member, Message, Role, TextChannel, Thread, User
 
@@ -51,14 +47,10 @@
             victim_roles=victim_roles,
         )
 
-<<<<<<< HEAD
     async def ignore(self, event: AutomodEvent) -> bool:
-=======
-    def ignore(self, event: AutomodEvent) -> bool:
         channel = cast(TextChannel | Thread, event.channel)
         author = cast(Member, event.author)
 
->>>>>>> d0426686
         # Make sure we care about the channel.
         if self.channels and self.channels.ignore(channel):
             return True
