from __future__ import annotations

from collections import defaultdict
from dataclasses import dataclass, field
from datetime import datetime
<<<<<<< HEAD
from typing import (
    AsyncIterable,
    DefaultDict,
    Dict,
    Iterable,
    Optional,
    Set,
    Type,
    TypeVar,
)
=======
from typing import Any, AsyncIterable, DefaultDict, Dict, Iterable, Optional, Set, Type
>>>>>>> b35d49f1

from discord import Guild

from commanderbot.ext.automod.automod_bucket import AutomodBucket
from commanderbot.ext.automod.automod_event import AutomodEvent
from commanderbot.ext.automod.automod_rule import AutomodRule
from commanderbot.lib import (
    GuildID,
    JsonObject,
    LogOptions,
    ResponsiveException,
    RoleSet,
)
from commanderbot.lib.json import to_data
from commanderbot.lib.utils import (
    JsonPath,
    JsonPathOp,
    dict_without_ellipsis,
    update_json_with_path,
)

BT = TypeVar("BT", bound=AutomodBucket)


RulesByEventType = DefaultDict[Type[AutomodEvent], Set[AutomodRule]]


class AutomodRuleWithNameAlreadyExists(ResponsiveException):
    def __init__(self, name: str):
        self.name: str = name
        super().__init__(f"A rule with the name `{name}` already exists")


class AutomodNoRuleWithName(ResponsiveException):
    def __init__(self, name: str):
        self.name: str = name
        super().__init__(f"There is no rule with the name `{name}`")


class AutomodRuleNotRegistered(ResponsiveException):
    def __init__(self, rule: AutomodRule):
        self.rule: AutomodRule = rule
        super().__init__(f"Rule `{rule.name}` is not registered")


class AutomodInvalidFields(ResponsiveException):
    def __init__(self, names: Set[str]):
        self.names: Set[str] = names
        super().__init__("These fields are invalid: " + "`" + "` `".join(names) + "`")


class AutomodUnmodifiableFields(ResponsiveException):
    def __init__(self, names: Set[str]):
        self.names: Set[str] = names
        super().__init__(
            "These fields cannot be modified: " + "`" + "` `".join(names) + "`"
        )


@dataclass
class AutomodGuildData:
    # Default logging configuration for this guild.
    default_log_options: Optional[LogOptions] = None

    # Roles that are permitted to manage the extension within this guild.
    permitted_roles: Optional[RoleSet] = None

    # Index rules by name for faster look-up in commands.
    rules: Dict[str, AutomodRule] = field(init=False, default_factory=dict)

    # Group rules by event type for faster look-up during event dispatch.
    rules_by_event_type: RulesByEventType = field(
        init=False, default_factory=lambda: defaultdict(lambda: set())
    )

    @staticmethod
    def from_data(data: JsonObject) -> AutomodGuildData:
        default_log_options = LogOptions.from_field_optional(data, "log")
        permitted_roles = RoleSet.from_field_optional(data, "permitted_roles")
        guild_data = AutomodGuildData(
            default_log_options=default_log_options,
            permitted_roles=permitted_roles,
        )
        for rule_data in data.get("rules", []):
            rule = AutomodRule.from_data(rule_data)
            guild_data.add_rule(rule)
        return guild_data

    def to_data(self) -> JsonObject:
        return dict_without_ellipsis(
            log=self.default_log_options or ...,
            permitted_roles=self.permitted_roles or ...,
            rules=list(self.rules.values()) or ...,
        )

    def set_default_log_options(
        self, log_options: Optional[LogOptions]
    ) -> Optional[LogOptions]:
        old_value = self.default_log_options
        self.default_log_options = log_options
        return old_value

    def set_permitted_roles(
        self, permitted_roles: Optional[RoleSet]
    ) -> Optional[RoleSet]:
        old_value = self.permitted_roles
        self.permitted_roles = permitted_roles
        return old_value

    def all_rules(self) -> Iterable[AutomodRule]:
        yield from self.rules.values()

    async def rules_for_event(self, event: AutomodEvent) -> Iterable[AutomodRule]:
        event_type = type(event)
        # Start with the initial set of possible rules, based on the event type.
        for rule in self.rules_by_event_type[event_type]:
            # Yield the rule if the event activates any of its triggers.
            if await rule.poll_triggers(event):
                yield rule

    def query_rules(self, query: str) -> Iterable[AutomodRule]:
        # Yield any rules whose name contains the case-insensitive query.
        query_lower = query.lower()
        for rule_name, rule in self.rules.items():
            if query_lower in rule_name.lower():
                yield rule

    def get_rule(self, name: str) -> Optional[AutomodRule]:
        return self.rules.get(name)

    def require_rule(self, name: str) -> AutomodRule:
        if rule := self.get_rule(name):
            return rule
        raise AutomodNoRuleWithName(name)

    def _add_rule_to_cache(self, rule: AutomodRule):
        for trigger in rule.triggers:
            for event_type in trigger.event_types:
                self.rules_by_event_type[event_type].add(rule)

    def add_rule(self, rule: AutomodRule):
        if rule.name in self.rules:
            raise AutomodRuleWithNameAlreadyExists(rule.name)
        self.rules[rule.name] = rule
        self._add_rule_to_cache(rule)

    def add_rule_from_data(self, data: JsonObject) -> AutomodRule:
        rule = AutomodRule.from_data(data)
        self.add_rule(rule)
        return rule

    def _remove_rule_from_cache(self, rule: AutomodRule):
        for rules in self.rules_by_event_type.values():
            if rule in rules:
                rules.remove(rule)

    def remove_rule(self, rule: AutomodRule):
        existing_rule = self.rules.get(rule.name)
        if not (existing_rule and (existing_rule is rule)):
            raise AutomodRuleNotRegistered(rule)
        self._remove_rule_from_cache(rule)
        del self.rules[rule.name]

    def remove_rule_by_name(self, name: str) -> AutomodRule:
        rule = self.require_rule(name)
        self.remove_rule(rule)
        return rule

    def modify_rule_raw(
        self,
        name: str,
        path: JsonPath,
        op: JsonPathOp,
        data: Any,
    ) -> AutomodRule:
        # Start with the serialized form of the original rule.
        old_rule = self.require_rule(name)
        new_data = to_data(old_rule)

        # Update the modification timestamp. Note that it may still be overidden.
        new_data["modified_on"] = datetime.utcnow().isoformat()

        # Update the new rule data using the given changes.
        update_json_with_path(new_data, path, op, data)

        # Create a new rule out of the modified data.
        new_rule = AutomodRule.from_data(new_data)

        # Remove the old rule, and then add the new one.
        self.remove_rule(old_rule)
        self.add_rule(new_rule)

        # Return the new rule.
        return new_rule

    def enable_rule_by_name(self, name: str) -> AutomodRule:
        rule = self.require_rule(name)
        rule.disabled = False
        return rule

    def disable_rule_by_name(self, name: str) -> AutomodRule:
        rule = self.require_rule(name)
        rule.disabled = True
        return rule

    def increment_rule_hits_by_name(self, name: str) -> AutomodRule:
        rule = self.require_rule(name)
        rule.hits += 1
        return rule


def _guilds_defaultdict_factory() -> DefaultDict[GuildID, AutomodGuildData]:
    return defaultdict(lambda: AutomodGuildData())


# @implements AutomodStore
@dataclass
class AutomodData:
    """
    Implementation of `AutomodStore` using an in-memory object hierarchy.
    """

    guilds: DefaultDict[GuildID, AutomodGuildData] = field(
        default_factory=_guilds_defaultdict_factory
    )

    @staticmethod
    def from_data(data: JsonObject) -> AutomodData:
        guilds = _guilds_defaultdict_factory()
        guilds.update(
            {
                int(guild_id): AutomodGuildData.from_data(raw_guild_data)
                for guild_id, raw_guild_data in data.get("guilds", {}).items()
            }
        )
        return AutomodData(guilds=guilds)

    def to_data(self) -> JsonObject:
        # Omit empty guilds, as well as an empty list of guilds.
        return dict_without_ellipsis(
            guilds=dict_without_ellipsis(
                {
                    str(guild_id): (guild_data.to_data() or ...)
                    for guild_id, guild_data in self.guilds.items()
                }
            )
            or ...
        )

    # @implements AutomodStore
    async def get_default_log_options(self, guild: Guild) -> Optional[LogOptions]:
        return self.guilds[guild.id].default_log_options

    # @implements AutomodStore
    async def set_default_log_options(
        self, guild: Guild, log_options: Optional[LogOptions]
    ) -> Optional[LogOptions]:
        return self.guilds[guild.id].set_default_log_options(log_options)

    # @implements AutomodStore
    async def get_permitted_roles(self, guild: Guild) -> Optional[RoleSet]:
        return self.guilds[guild.id].permitted_roles

    # @implements AutomodStore
    async def set_permitted_roles(
        self, guild: Guild, permitted_roles: Optional[RoleSet]
    ) -> Optional[RoleSet]:
        return self.guilds[guild.id].set_permitted_roles(permitted_roles)

    # @implements AutomodStore
    async def all_rules(self, guild: Guild) -> AsyncIterable[AutomodRule]:
        for rule in self.guilds[guild.id].all_rules():
            yield rule

    # @implements AutomodStore
    async def rules_for_event(
        self, guild: Guild, event: AutomodEvent
    ) -> AsyncIterable[AutomodRule]:
        rules = await self.guilds[guild.id].rules_for_event(event)
        for rule in rules:
            yield rule

    # @implements AutomodStore
    async def query_rules(self, guild: Guild, query: str) -> AsyncIterable[AutomodRule]:
        for rule in self.guilds[guild.id].query_rules(query):
            yield rule

    # @implements AutomodStore
    async def get_rule(self, guild: Guild, name: str) -> Optional[AutomodRule]:
        return self.guilds[guild.id].get_rule(name)

    # @implements AutomodStore
    async def require_rule(self, guild: Guild, name: str) -> AutomodRule:
        return self.guilds[guild.id].require_rule(name)

    # @implements AutomodStore
    async def add_rule(self, guild: Guild, data: JsonObject) -> AutomodRule:
        return self.guilds[guild.id].add_rule_from_data(data)

    # @implements AutomodStore
    async def remove_rule(self, guild: Guild, name: str) -> AutomodRule:
        return self.guilds[guild.id].remove_rule_by_name(name)

    # @implements AutomodStore
    async def modify_rule(
        self,
        guild: Guild,
        name: str,
        path: JsonPath,
        op: JsonPathOp,
        data: Any,
    ) -> AutomodRule:
        return self.guilds[guild.id].modify_rule_raw(name, path, op, data)

    # @implements AutomodStore
    async def enable_rule(self, guild: Guild, name: str) -> AutomodRule:
        return self.guilds[guild.id].enable_rule_by_name(name)

    # @implements AutomodStore
    async def disable_rule(self, guild: Guild, name: str) -> AutomodRule:
        return self.guilds[guild.id].disable_rule_by_name(name)

    # @implements AutomodStore
    async def increment_rule_hits(self, guild: Guild, name: str) -> AutomodRule:
        return self.guilds[guild.id].increment_rule_hits_by_name(name)

    # @implements AutomodStore
    async def get_bucket(
        self, guild: Guild, name: str, bucket_type: Type[BT]
    ) -> Optional[BT]:
        # IMPL
        ...

    # @implements AutomodStore
    async def require_bucket(
        self, guild: Guild, name: str, bucket_type: Type[BT]
    ) -> BT:
        # IMPL
        ...<|MERGE_RESOLUTION|>--- conflicted
+++ resolved
@@ -3,8 +3,8 @@
 from collections import defaultdict
 from dataclasses import dataclass, field
 from datetime import datetime
-<<<<<<< HEAD
 from typing import (
+    Any,
     AsyncIterable,
     DefaultDict,
     Dict,
@@ -14,9 +14,6 @@
     Type,
     TypeVar,
 )
-=======
-from typing import Any, AsyncIterable, DefaultDict, Dict, Iterable, Optional, Set, Type
->>>>>>> b35d49f1
 
 from discord import Guild
 
