--- conflicted
+++ resolved
@@ -12,8 +12,14 @@
 from commanderbot.ext.automod.node import Node, NodeCollection
 from commanderbot.ext.automod.rule import Rule, RuleCollection
 from commanderbot.ext.automod.trigger import Trigger, TriggerCollection
-from commanderbot.lib import FromData, GuildID, LogOptions, RoleSet, ToData
-from commanderbot.lib.responsive_exception import ResponsiveException
+from commanderbot.lib import (
+    FromData,
+    GuildID,
+    LogOptions,
+    ResponsiveException,
+    RoleSet,
+    ToData,
+)
 from commanderbot.lib.utils import JsonPath, JsonPathOp, dict_without_ellipsis
 
 ST = TypeVar("ST")
@@ -112,114 +118,6 @@
         self.permitted_roles = permitted_roles
         return old_value
 
-<<<<<<< HEAD
-=======
-    def all_rules(self) -> Iterable[AutomodRule]:
-        yield from self.rules.values()
-
-    def rules_for_event(self, event: AutomodEvent) -> Iterable[AutomodRule]:
-        event_type = type(event)
-        # Start with the initial set of possible rules, based on the event type.
-        for rule in self.rules_by_event_type[event_type]:
-            # Yield the rule if the event activates any of its triggers.
-            if rule.poll_triggers(event):
-                yield rule
-
-    def query_rules(self, query: str) -> Iterable[AutomodRule]:
-        # If there's an exact match, yield just that.
-        if rule := self.rules.get(query):
-            yield rule
-        else:
-            # Otherwise, yield any rules that match the query.
-            query_lower = query.lower()
-            for rule_name, rule in self.rules.items():
-                if query_lower in rule_name.lower():
-                    yield rule
-
-    def get_rule(self, name: str) -> Optional[AutomodRule]:
-        return self.rules.get(name)
-
-    def require_rule(self, name: str) -> AutomodRule:
-        if rule := self.get_rule(name):
-            return rule
-        raise AutomodNoRuleWithName(name)
-
-    def _add_rule_to_cache(self, rule: AutomodRule):
-        for trigger in rule.triggers:
-            for event_type in trigger.event_types:
-                self.rules_by_event_type[event_type].add(rule)
-
-    def add_rule(self, rule: AutomodRule):
-        if rule.name in self.rules:
-            raise AutomodRuleWithNameAlreadyExists(rule.name)
-        self.rules[rule.name] = rule
-        self._add_rule_to_cache(rule)
-
-    def add_rule_from_data(self, data: JsonObject) -> AutomodRule:
-        rule = AutomodRule.from_data(data)
-        self.add_rule(rule)
-        return rule
-
-    def _remove_rule_from_cache(self, rule: AutomodRule):
-        for rules in self.rules_by_event_type.values():
-            if rule in rules:
-                rules.remove(rule)
-
-    def remove_rule(self, rule: AutomodRule):
-        existing_rule = self.rules.get(rule.name)
-        if not (existing_rule and (existing_rule is rule)):
-            raise AutomodRuleNotRegistered(rule)
-        self._remove_rule_from_cache(rule)
-        del self.rules[rule.name]
-
-    def remove_rule_by_name(self, name: str) -> AutomodRule:
-        rule = self.require_rule(name)
-        self.remove_rule(rule)
-        return rule
-
-    def modify_rule_raw(
-        self,
-        name: str,
-        path: JsonPath,
-        op: JsonPathOp,
-        data: Any,
-    ) -> AutomodRule:
-        # Start with the serialized form of the original rule.
-        old_rule = self.require_rule(name)
-        new_data = to_data(old_rule)
-
-        # Update the modification timestamp. Note that it may still be overidden.
-        new_data["modified_on"] = datetime.utcnow().isoformat()
-
-        # Update the new rule data using the given changes.
-        update_json_with_path(new_data, path, op, data)
-
-        # Create a new rule out of the modified data.
-        new_rule = AutomodRule.from_data(new_data)
-
-        # Remove the old rule, and then add the new one.
-        self.remove_rule(old_rule)
-        self.add_rule(new_rule)
-
-        # Return the new rule.
-        return new_rule
-
-    def enable_rule_by_name(self, name: str) -> AutomodRule:
-        rule = self.require_rule(name)
-        rule.disabled = False
-        return rule
-
-    def disable_rule_by_name(self, name: str) -> AutomodRule:
-        rule = self.require_rule(name)
-        rule.disabled = True
-        return rule
-
-    def increment_rule_hits_by_name(self, name: str) -> AutomodRule:
-        rule = self.require_rule(name)
-        rule.hits += 1
-        return rule
-
->>>>>>> d0426686
 
 def _guilds_defaultdict_factory() -> DefaultDict[GuildID, AutomodGuildData]:
     return defaultdict(lambda: AutomodGuildData())
