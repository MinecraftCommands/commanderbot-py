from dataclasses import dataclass
<<<<<<< HEAD
from typing import AsyncIterable, Optional, Type, TypeVar
=======
from typing import Any, AsyncIterable, Optional
>>>>>>> b35d49f1

from discord import Guild

from commanderbot.ext.automod.automod_bucket import AutomodBucket
from commanderbot.ext.automod.automod_data import AutomodData
from commanderbot.ext.automod.automod_event import AutomodEvent
from commanderbot.ext.automod.automod_store import AutomodRule
from commanderbot.lib import (
    CogStore,
    JsonFileDatabaseAdapter,
    JsonObject,
    LogOptions,
    RoleSet,
)
from commanderbot.lib.utils import JsonPath, JsonPathOp

BT = TypeVar("BT", bound=AutomodBucket)


# @implements AutomodStore
@dataclass
class AutomodJsonStore(CogStore):
    """
    Implementation of `AutomodStore` that uses a simple JSON file to persist state.
    """

    db: JsonFileDatabaseAdapter[AutomodData]

    # @implements AutomodStore
    async def get_default_log_options(self, guild: Guild) -> Optional[LogOptions]:
        cache = await self.db.get_cache()
        return await cache.get_default_log_options(guild)

    # @implements AutomodStore
    async def set_default_log_options(
        self, guild: Guild, log_options: Optional[LogOptions]
    ) -> Optional[LogOptions]:
        cache = await self.db.get_cache()
        old_value = await cache.set_default_log_options(guild, log_options)
        await self.db.dirty()
        return old_value

    # @implements AutomodStore
    async def get_permitted_roles(self, guild: Guild) -> Optional[RoleSet]:
        cache = await self.db.get_cache()
        return await cache.get_permitted_roles(guild)

    # @implements AutomodStore
    async def set_permitted_roles(
        self, guild: Guild, permitted_roles: Optional[RoleSet]
    ) -> Optional[RoleSet]:
        cache = await self.db.get_cache()
        old_value = await cache.set_permitted_roles(guild, permitted_roles)
        await self.db.dirty()
        return old_value

    # @implements AutomodStore
    async def all_rules(self, guild: Guild) -> AsyncIterable[AutomodRule]:
        cache = await self.db.get_cache()
        async for rule in cache.all_rules(guild):
            yield rule

    # @implements AutomodStore
    async def rules_for_event(
        self, guild: Guild, event: AutomodEvent
    ) -> AsyncIterable[AutomodRule]:
        cache = await self.db.get_cache()
        async for rule in cache.rules_for_event(guild, event):
            yield rule

    # @implements AutomodStore
    async def query_rules(self, guild: Guild, query: str) -> AsyncIterable[AutomodRule]:
        cache = await self.db.get_cache()
        async for rule in cache.query_rules(guild, query):
            yield rule

    # @implements AutomodStore
    async def get_rule(self, guild: Guild, name: str) -> Optional[AutomodRule]:
        cache = await self.db.get_cache()
        return await cache.get_rule(guild, name)

    # @implements AutomodStore
    async def require_rule(self, guild: Guild, name: str) -> AutomodRule:
        cache = await self.db.get_cache()
        return await cache.require_rule(guild, name)

    # @implements AutomodStore
    async def add_rule(self, guild: Guild, data: JsonObject) -> AutomodRule:
        cache = await self.db.get_cache()
        added_rule = await cache.add_rule(guild, data)
        await self.db.dirty()
        return added_rule

    # @implements AutomodStore
    async def remove_rule(self, guild: Guild, name: str) -> AutomodRule:
        cache = await self.db.get_cache()
        removed_rule = await cache.remove_rule(guild, name)
        await self.db.dirty()
        return removed_rule

    # @implements AutomodStore
    async def modify_rule(
        self,
        guild: Guild,
        name: str,
        path: JsonPath,
        op: JsonPathOp,
        data: Any,
    ) -> AutomodRule:
        cache = await self.db.get_cache()
        modified_rule = await cache.modify_rule(guild, name, path, op, data)
        await self.db.dirty()
        return modified_rule

    # @implements AutomodStore
    async def enable_rule(self, guild: Guild, name: str) -> AutomodRule:
        cache = await self.db.get_cache()
        modified_rule = await cache.enable_rule(guild, name)
        await self.db.dirty()
        return modified_rule

    # @implements AutomodStore
    async def disable_rule(self, guild: Guild, name: str) -> AutomodRule:
        cache = await self.db.get_cache()
        modified_rule = await cache.disable_rule(guild, name)
        await self.db.dirty()
        return modified_rule

    # @implements AutomodStore
    async def increment_rule_hits(self, guild: Guild, name: str) -> AutomodRule:
        cache = await self.db.get_cache()
        modified_rule = await cache.increment_rule_hits(guild, name)
        await self.db.dirty()
        return modified_rule

    # @implements AutomodStore
    async def get_bucket(
        self, guild: Guild, name: str, bucket_type: Type[BT]
    ) -> Optional[BT]:
        cache = await self.db.get_cache()
        return await cache.get_bucket(guild, name, bucket_type)

    # @implements AutomodStore
    async def require_bucket(
        self, guild: Guild, name: str, bucket_type: Type[BT]
    ) -> BT:
        cache = await self.db.get_cache()
        return await cache.require_bucket(guild, name, bucket_type)<|MERGE_RESOLUTION|>--- conflicted
+++ resolved
@@ -1,9 +1,5 @@
 from dataclasses import dataclass
-<<<<<<< HEAD
-from typing import AsyncIterable, Optional, Type, TypeVar
-=======
-from typing import Any, AsyncIterable, Optional
->>>>>>> b35d49f1
+from typing import Any, AsyncIterable, Optional, Type, TypeVar
 
 from discord import Guild
 
