from dataclasses import dataclass
<<<<<<< HEAD
from typing import Any, Optional, Type, TypeVar

from discord import Client, Color, Message, TextChannel, Thread

from commanderbot.lib.data import FromData, ToData
=======
from typing import Callable, Optional, Tuple

from discord import Client, Color, Message, TextChannel, Thread

from commanderbot.lib.allowed_mentions import AllowedMentions
from commanderbot.lib.from_data_mixin import FromDataMixin
>>>>>>> c6c432a1
from commanderbot.lib.responsive_exception import ResponsiveException
from commanderbot.lib.types import ChannelID
from commanderbot.lib.utils import (
    color_from_field_optional,
    sanitize_stacktrace,
    send_message_or_file,
)

__all__ = ("LogOptions",)


ST = TypeVar("ST")


@dataclass
class LogOptions(FromData, ToData):
    """
    Data container for various log options.

    Attributes
    ----------
    channel
        The ID of the channel to log in.
    stacktrace
        Whether to print error stacktraces.
    emoji
        The emoji used to represent the type of message.
    color
        The color used to represent the type of message.
    allowed_mentions
        The types of mentions allowed in log messages. Unless otherwise specified, all
        mentions will be suppressed.
    """

    channel: ChannelID

    stacktrace: Optional[bool] = None
    emoji: Optional[str] = None
    color: Optional[Color] = None

<<<<<<< HEAD
    # @overrides FromData
=======
    allowed_mentions: Optional[AllowedMentions] = None

>>>>>>> c6c432a1
    @classmethod
    def try_from_data(cls: Type[ST], data: Any) -> Optional[ST]:
        if isinstance(data, int):
            return cls(channel=data)
        elif isinstance(data, dict):
            color = color_from_field_optional(data, "color")
            allowed_mentions = AllowedMentions.from_field_optional(
                data, "allowed_mentions"
            )
            return cls(
                channel=data["channel"],
                stacktrace=data.get("stacktrace"),
                emoji=data.get("emoji"),
                color=color,
                allowed_mentions=allowed_mentions,
            )

    async def send(
        self,
        client: Client,
        content: str,
        *,
        file_callback: Optional[Callable[[], Tuple[str, str, str]]] = None,
        allowed_mentions: Optional[AllowedMentions] = None,
    ) -> Message:
        log_channel = await self.require_channel(client)
        formatted_content = self.format_content(content)

        # Attempt to send the log message to the log channel.
        try:
            file_callback = file_callback or (
                lambda: ("", formatted_content, "error.txt")
            )
            allowed_mentions = (
                allowed_mentions or self.allowed_mentions or AllowedMentions.none()
            )
            return await send_message_or_file(
                log_channel,
                formatted_content,
                file_callback=file_callback,
                allowed_mentions=allowed_mentions,
            )

        # If it fails, attempt to send a second message saying why. Keep this one short
        # in case the first message failed due to length.
        except Exception as error:
            formatted_content = self.format_content(
                f"Failed to log a message with length `{len(formatted_content)}`"
                + f" due to:\n```{error}```"
            )
            await log_channel.send(formatted_content)
            raise

    async def require_channel(self, client: Client) -> TextChannel | Thread:
        if channel := client.get_channel(self.channel):
            if isinstance(channel, TextChannel | Thread):
                return channel
            raise ResponsiveException(f"Resolved invalid log channel: `{channel}`")
        raise ResponsiveException(
            f"Failed to resolve log channel with ID `{self.channel}`"
        )

    def format_name(self, client: Client) -> str:
        if channel := client.get_channel(self.channel):
            if isinstance(channel, TextChannel | Thread):
                return channel.mention
            return f"Invalid channel `{channel}`"
        return f"Unknown channel `{self.channel}`"

    def format_codeblock(self) -> str:
        lines = [
            "```python",
            repr(self),
            "```",
        ]
        return "\n".join(lines)

    def format(self, client: Client) -> str:
        name = self.format_name(client)
        codeblock = self.format_codeblock()
        return f"{name}\n{codeblock}"

    def format_content(self, content: str) -> str:
        if self.emoji:
            return f"{self.emoji} {content}"
        else:
            return content

    def formate_error_content(self, error: Exception) -> str:
        if self.stacktrace:
            return sanitize_stacktrace(error)
        return str(error)

    def formate_error_codeblock(self, error: Exception) -> str:
        error_content = self.formate_error_content(error)
        lines = ["```", error_content, "```"]
        return "\n".join(lines)<|MERGE_RESOLUTION|>--- conflicted
+++ resolved
@@ -1,18 +1,10 @@
 from dataclasses import dataclass
-<<<<<<< HEAD
-from typing import Any, Optional, Type, TypeVar
-
-from discord import Client, Color, Message, TextChannel, Thread
-
-from commanderbot.lib.data import FromData, ToData
-=======
-from typing import Callable, Optional, Tuple
+from typing import Any, Callable, Optional, Tuple, Type, TypeVar
 
 from discord import Client, Color, Message, TextChannel, Thread
 
 from commanderbot.lib.allowed_mentions import AllowedMentions
-from commanderbot.lib.from_data_mixin import FromDataMixin
->>>>>>> c6c432a1
+from commanderbot.lib.data import FromData, ToData
 from commanderbot.lib.responsive_exception import ResponsiveException
 from commanderbot.lib.types import ChannelID
 from commanderbot.lib.utils import (
@@ -53,12 +45,9 @@
     emoji: Optional[str] = None
     color: Optional[Color] = None
 
-<<<<<<< HEAD
-    # @overrides FromData
-=======
     allowed_mentions: Optional[AllowedMentions] = None
 
->>>>>>> c6c432a1
+    # @overrides FromData
     @classmethod
     def try_from_data(cls: Type[ST], data: Any) -> Optional[ST]:
         if isinstance(data, int):
@@ -147,12 +136,12 @@
         else:
             return content
 
-    def formate_error_content(self, error: Exception) -> str:
+    def format_error_content(self, error: Exception) -> str:
         if self.stacktrace:
             return sanitize_stacktrace(error)
         return str(error)
 
-    def formate_error_codeblock(self, error: Exception) -> str:
-        error_content = self.formate_error_content(error)
+    def format_error_codeblock(self, error: Exception) -> str:
+        error_content = self.format_error_content(error)
         lines = ["```", error_content, "```"]
         return "\n".join(lines)