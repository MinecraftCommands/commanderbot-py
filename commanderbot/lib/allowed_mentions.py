--- conflicted
+++ resolved
@@ -31,22 +31,11 @@
         if isinstance(data, dict):
             return cls(**data)
 
-<<<<<<< HEAD
     # @overrides ToData
     def to_data(self) -> Any:
-        return dict(
-            everyone=self.everyone,
-            users=self.users,
-            roles=self.roles,
-            replied_user=self.replied_user,
-        )
-=======
-    # @implements JsonSerializable
-    def to_json(self) -> Any:
         fields = ("everyone", "users", "roles", "replied_user")
         data = {}
         for field in fields:
             if (value := getattr(self, field, default)) is not default:
                 data[field] = value
-        return data
->>>>>>> c6c432a1
+        return data