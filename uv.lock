version = 1
revision = 1
requires-python = "==3.13.*"

[[package]]
name = "aiohappyeyeballs"
version = "2.4.6"
source = { registry = "https://pypi.org/simple" }
sdist = { url = "https://files.pythonhosted.org/packages/08/07/508f9ebba367fc3370162e53a3cfd12f5652ad79f0e0bfdf9f9847c6f159/aiohappyeyeballs-2.4.6.tar.gz", hash = "sha256:9b05052f9042985d32ecbe4b59a77ae19c006a78f1344d7fdad69d28ded3d0b0", size = 21726 }
wheels = [
    { url = "https://files.pythonhosted.org/packages/44/4c/03fb05f56551828ec67ceb3665e5dc51638042d204983a03b0a1541475b6/aiohappyeyeballs-2.4.6-py3-none-any.whl", hash = "sha256:147ec992cf873d74f5062644332c539fcd42956dc69453fe5204195e560517e1", size = 14543 },
]

[[package]]
name = "aiohttp"
version = "3.11.12"
source = { registry = "https://pypi.org/simple" }
dependencies = [
    { name = "aiohappyeyeballs" },
    { name = "aiosignal" },
    { name = "attrs" },
    { name = "frozenlist" },
    { name = "multidict" },
    { name = "propcache" },
    { name = "yarl" },
]
sdist = { url = "https://files.pythonhosted.org/packages/37/4b/952d49c73084fb790cb5c6ead50848c8e96b4980ad806cf4d2ad341eaa03/aiohttp-3.11.12.tar.gz", hash = "sha256:7603ca26d75b1b86160ce1bbe2787a0b706e592af5b2504e12caa88a217767b0", size = 7673175 }
wheels = [
    { url = "https://files.pythonhosted.org/packages/c3/9b/cea185d4b543ae08ee478373e16653722c19fcda10d2d0646f300ce10791/aiohttp-3.11.12-cp313-cp313-macosx_10_13_universal2.whl", hash = "sha256:413ad794dccb19453e2b97c2375f2ca3cdf34dc50d18cc2693bd5aed7d16f4b9", size = 698148 },
    { url = "https://files.pythonhosted.org/packages/91/5c/80d47fe7749fde584d1404a68ade29bcd7e58db8fa11fa38e8d90d77e447/aiohttp-3.11.12-cp313-cp313-macosx_10_13_x86_64.whl", hash = "sha256:4a93d28ed4b4b39e6f46fd240896c29b686b75e39cc6992692e3922ff6982b4c", size = 460831 },
    { url = "https://files.pythonhosted.org/packages/8e/f9/de568f8a8ca6b061d157c50272620c53168d6e3eeddae78dbb0f7db981eb/aiohttp-3.11.12-cp313-cp313-macosx_11_0_arm64.whl", hash = "sha256:d589264dbba3b16e8951b6f145d1e6b883094075283dafcab4cdd564a9e353a0", size = 453122 },
    { url = "https://files.pythonhosted.org/packages/8b/fd/b775970a047543bbc1d0f66725ba72acef788028fce215dc959fd15a8200/aiohttp-3.11.12-cp313-cp313-manylinux_2_17_aarch64.manylinux2014_aarch64.whl", hash = "sha256:e5148ca8955affdfeb864aca158ecae11030e952b25b3ae15d4e2b5ba299bad2", size = 1665336 },
    { url = "https://files.pythonhosted.org/packages/82/9b/aff01d4f9716245a1b2965f02044e4474fadd2bcfe63cf249ca788541886/aiohttp-3.11.12-cp313-cp313-manylinux_2_17_ppc64le.manylinux2014_ppc64le.whl", hash = "sha256:525410e0790aab036492eeea913858989c4cb070ff373ec3bc322d700bdf47c1", size = 1718111 },
    { url = "https://files.pythonhosted.org/packages/e0/a9/166fd2d8b2cc64f08104aa614fad30eee506b563154081bf88ce729bc665/aiohttp-3.11.12-cp313-cp313-manylinux_2_17_s390x.manylinux2014_s390x.whl", hash = "sha256:9bd8695be2c80b665ae3f05cb584093a1e59c35ecb7d794d1edd96e8cc9201d7", size = 1775293 },
    { url = "https://files.pythonhosted.org/packages/13/c5/0d3c89bd9e36288f10dc246f42518ce8e1c333f27636ac78df091c86bb4a/aiohttp-3.11.12-cp313-cp313-manylinux_2_17_x86_64.manylinux2014_x86_64.whl", hash = "sha256:f0203433121484b32646a5f5ea93ae86f3d9559d7243f07e8c0eab5ff8e3f70e", size = 1677338 },
    { url = "https://files.pythonhosted.org/packages/72/b2/017db2833ef537be284f64ead78725984db8a39276c1a9a07c5c7526e238/aiohttp-3.11.12-cp313-cp313-manylinux_2_5_i686.manylinux1_i686.manylinux_2_17_i686.manylinux2014_i686.whl", hash = "sha256:40cd36749a1035c34ba8d8aaf221b91ca3d111532e5ccb5fa8c3703ab1b967ed", size = 1603365 },
    { url = "https://files.pythonhosted.org/packages/fc/72/b66c96a106ec7e791e29988c222141dd1219d7793ffb01e72245399e08d2/aiohttp-3.11.12-cp313-cp313-musllinux_1_2_aarch64.whl", hash = "sha256:a7442662afebbf7b4c6d28cb7aab9e9ce3a5df055fc4116cc7228192ad6cb484", size = 1618464 },
    { url = "https://files.pythonhosted.org/packages/3f/50/e68a40f267b46a603bab569d48d57f23508801614e05b3369898c5b2910a/aiohttp-3.11.12-cp313-cp313-musllinux_1_2_armv7l.whl", hash = "sha256:8a2fb742ef378284a50766e985804bd6adb5adb5aa781100b09befdbfa757b65", size = 1657827 },
    { url = "https://files.pythonhosted.org/packages/c5/1d/aafbcdb1773d0ba7c20793ebeedfaba1f3f7462f6fc251f24983ed738aa7/aiohttp-3.11.12-cp313-cp313-musllinux_1_2_i686.whl", hash = "sha256:2cee3b117a8d13ab98b38d5b6bdcd040cfb4181068d05ce0c474ec9db5f3c5bb", size = 1616700 },
    { url = "https://files.pythonhosted.org/packages/b0/5e/6cd9724a2932f36e2a6b742436a36d64784322cfb3406ca773f903bb9a70/aiohttp-3.11.12-cp313-cp313-musllinux_1_2_ppc64le.whl", hash = "sha256:f6a19bcab7fbd8f8649d6595624856635159a6527861b9cdc3447af288a00c00", size = 1685643 },
    { url = "https://files.pythonhosted.org/packages/8b/38/ea6c91d5c767fd45a18151675a07c710ca018b30aa876a9f35b32fa59761/aiohttp-3.11.12-cp313-cp313-musllinux_1_2_s390x.whl", hash = "sha256:e4cecdb52aaa9994fbed6b81d4568427b6002f0a91c322697a4bfcc2b2363f5a", size = 1715487 },
    { url = "https://files.pythonhosted.org/packages/8e/24/e9edbcb7d1d93c02e055490348df6f955d675e85a028c33babdcaeda0853/aiohttp-3.11.12-cp313-cp313-musllinux_1_2_x86_64.whl", hash = "sha256:30f546358dfa0953db92ba620101fefc81574f87b2346556b90b5f3ef16e55ce", size = 1672948 },
    { url = "https://files.pythonhosted.org/packages/25/be/0b1fb737268e003198f25c3a68c2135e76e4754bf399a879b27bd508a003/aiohttp-3.11.12-cp313-cp313-win32.whl", hash = "sha256:ce1bb21fc7d753b5f8a5d5a4bae99566386b15e716ebdb410154c16c91494d7f", size = 410396 },
    { url = "https://files.pythonhosted.org/packages/68/fd/677def96a75057b0a26446b62f8fbb084435b20a7d270c99539c26573bfd/aiohttp-3.11.12-cp313-cp313-win_amd64.whl", hash = "sha256:f7914ab70d2ee8ab91c13e5402122edbc77821c66d2758abb53aabe87f013287", size = 436234 },
]

[[package]]
name = "aiosignal"
version = "1.3.2"
source = { registry = "https://pypi.org/simple" }
dependencies = [
    { name = "frozenlist" },
]
sdist = { url = "https://files.pythonhosted.org/packages/ba/b5/6d55e80f6d8a08ce22b982eafa278d823b541c925f11ee774b0b9c43473d/aiosignal-1.3.2.tar.gz", hash = "sha256:a8c255c66fafb1e499c9351d0bf32ff2d8a0321595ebac3b93713656d2436f54", size = 19424 }
wheels = [
    { url = "https://files.pythonhosted.org/packages/ec/6a/bc7e17a3e87a2985d3e8f4da4cd0f481060eb78fb08596c42be62c90a4d9/aiosignal-1.3.2-py2.py3-none-any.whl", hash = "sha256:45cde58e409a301715980c2b01d0c28bdde3770d8290b5eb2173759d9acb31a5", size = 7597 },
]

[[package]]
name = "aiosqlite"
version = "0.21.0"
source = { registry = "https://pypi.org/simple" }
dependencies = [
    { name = "typing-extensions" },
]
sdist = { url = "https://files.pythonhosted.org/packages/13/7d/8bca2bf9a247c2c5dfeec1d7a5f40db6518f88d314b8bca9da29670d2671/aiosqlite-0.21.0.tar.gz", hash = "sha256:131bb8056daa3bc875608c631c678cda73922a2d4ba8aec373b19f18c17e7aa3", size = 13454 }
wheels = [
    { url = "https://files.pythonhosted.org/packages/f5/10/6c25ed6de94c49f88a91fa5018cb4c0f3625f31d5be9f771ebe5cc7cd506/aiosqlite-0.21.0-py3-none-any.whl", hash = "sha256:2549cf4057f95f53dcba16f2b64e8e2791d7e1adedb13197dd8ed77bb226d7d0", size = 15792 },
]

[[package]]
name = "allay"
version = "1.3.0"
source = { registry = "https://pypi.org/simple" }
dependencies = [
    { name = "tokenstream" },
]
sdist = { url = "https://files.pythonhosted.org/packages/d6/79/785ce67a33427e4cd67d02362d80af499a05d71430e6c3911b1fc5623947/allay-1.3.0.tar.gz", hash = "sha256:2a268d50a7d34f92d2dd11bead5bbcf8778fa4acc47d3c01ecd5c32d896d69c3", size = 8287 }
wheels = [
    { url = "https://files.pythonhosted.org/packages/65/c8/c382cb9b929ce77d1ddb712e2922eba48f01ac379b83fa07b3283ceae63d/allay-1.3.0-py3-none-any.whl", hash = "sha256:479ba5d8cd64b7ddde359b26aa586e5475235f9b4048bb43e16c4142dfe60fae", size = 9187 },
]

[[package]]
name = "attrs"
version = "25.1.0"
source = { registry = "https://pypi.org/simple" }
sdist = { url = "https://files.pythonhosted.org/packages/49/7c/fdf464bcc51d23881d110abd74b512a42b3d5d376a55a831b44c603ae17f/attrs-25.1.0.tar.gz", hash = "sha256:1c97078a80c814273a76b2a298a932eb681c87415c11dee0a6921de7f1b02c3e", size = 810562 }
wheels = [
    { url = "https://files.pythonhosted.org/packages/fc/30/d4986a882011f9df997a55e6becd864812ccfcd821d64aac8570ee39f719/attrs-25.1.0-py3-none-any.whl", hash = "sha256:c75a69e28a550a7e93789579c22aa26b0f5b83b75dc4e08fe092980051e1090a", size = 63152 },
]

[[package]]
name = "audioop-lts"
version = "0.2.1"
source = { registry = "https://pypi.org/simple" }
sdist = { url = "https://files.pythonhosted.org/packages/dd/3b/69ff8a885e4c1c42014c2765275c4bd91fe7bc9847e9d8543dbcbb09f820/audioop_lts-0.2.1.tar.gz", hash = "sha256:e81268da0baa880431b68b1308ab7257eb33f356e57a5f9b1f915dfb13dd1387", size = 30204 }
wheels = [
    { url = "https://files.pythonhosted.org/packages/01/91/a219253cc6e92db2ebeaf5cf8197f71d995df6f6b16091d1f3ce62cb169d/audioop_lts-0.2.1-cp313-abi3-macosx_10_13_universal2.whl", hash = "sha256:fd1345ae99e17e6910f47ce7d52673c6a1a70820d78b67de1b7abb3af29c426a", size = 46252 },
    { url = "https://files.pythonhosted.org/packages/ec/f6/3cb21e0accd9e112d27cee3b1477cd04dafe88675c54ad8b0d56226c1e0b/audioop_lts-0.2.1-cp313-abi3-macosx_10_13_x86_64.whl", hash = "sha256:e175350da05d2087e12cea8e72a70a1a8b14a17e92ed2022952a4419689ede5e", size = 27183 },
    { url = "https://files.pythonhosted.org/packages/ea/7e/f94c8a6a8b2571694375b4cf94d3e5e0f529e8e6ba280fad4d8c70621f27/audioop_lts-0.2.1-cp313-abi3-macosx_11_0_arm64.whl", hash = "sha256:4a8dd6a81770f6ecf019c4b6d659e000dc26571b273953cef7cd1d5ce2ff3ae6", size = 26726 },
    { url = "https://files.pythonhosted.org/packages/ef/f8/a0e8e7a033b03fae2b16bc5aa48100b461c4f3a8a38af56d5ad579924a3a/audioop_lts-0.2.1-cp313-abi3-manylinux_2_17_aarch64.manylinux2014_aarch64.whl", hash = "sha256:d1cd3c0b6f2ca25c7d2b1c3adeecbe23e65689839ba73331ebc7d893fcda7ffe", size = 80718 },
    { url = "https://files.pythonhosted.org/packages/8f/ea/a98ebd4ed631c93b8b8f2368862cd8084d75c77a697248c24437c36a6f7e/audioop_lts-0.2.1-cp313-abi3-manylinux_2_17_ppc64le.manylinux2014_ppc64le.whl", hash = "sha256:ff3f97b3372c97782e9c6d3d7fdbe83bce8f70de719605bd7ee1839cd1ab360a", size = 88326 },
    { url = "https://files.pythonhosted.org/packages/33/79/e97a9f9daac0982aa92db1199339bd393594d9a4196ad95ae088635a105f/audioop_lts-0.2.1-cp313-abi3-manylinux_2_17_s390x.manylinux2014_s390x.whl", hash = "sha256:a351af79edefc2a1bd2234bfd8b339935f389209943043913a919df4b0f13300", size = 80539 },
    { url = "https://files.pythonhosted.org/packages/b2/d3/1051d80e6f2d6f4773f90c07e73743a1e19fcd31af58ff4e8ef0375d3a80/audioop_lts-0.2.1-cp313-abi3-manylinux_2_5_i686.manylinux1_i686.manylinux_2_17_i686.manylinux2014_i686.whl", hash = "sha256:2aeb6f96f7f6da80354330470b9134d81b4cf544cdd1c549f2f45fe964d28059", size = 78577 },
    { url = "https://files.pythonhosted.org/packages/7a/1d/54f4c58bae8dc8c64a75071c7e98e105ddaca35449376fcb0180f6e3c9df/audioop_lts-0.2.1-cp313-abi3-manylinux_2_5_x86_64.manylinux1_x86_64.manylinux_2_17_x86_64.manylinux2014_x86_64.whl", hash = "sha256:c589f06407e8340e81962575fcffbba1e92671879a221186c3d4662de9fe804e", size = 82074 },
    { url = "https://files.pythonhosted.org/packages/36/89/2e78daa7cebbea57e72c0e1927413be4db675548a537cfba6a19040d52fa/audioop_lts-0.2.1-cp313-abi3-musllinux_1_2_aarch64.whl", hash = "sha256:fbae5d6925d7c26e712f0beda5ed69ebb40e14212c185d129b8dfbfcc335eb48", size = 84210 },
    { url = "https://files.pythonhosted.org/packages/a5/57/3ff8a74df2ec2fa6d2ae06ac86e4a27d6412dbb7d0e0d41024222744c7e0/audioop_lts-0.2.1-cp313-abi3-musllinux_1_2_i686.whl", hash = "sha256:d2d5434717f33117f29b5691fbdf142d36573d751716249a288fbb96ba26a281", size = 85664 },
    { url = "https://files.pythonhosted.org/packages/16/01/21cc4e5878f6edbc8e54be4c108d7cb9cb6202313cfe98e4ece6064580dd/audioop_lts-0.2.1-cp313-abi3-musllinux_1_2_ppc64le.whl", hash = "sha256:f626a01c0a186b08f7ff61431c01c055961ee28769591efa8800beadd27a2959", size = 93255 },
    { url = "https://files.pythonhosted.org/packages/3e/28/7f7418c362a899ac3b0bf13b1fde2d4ffccfdeb6a859abd26f2d142a1d58/audioop_lts-0.2.1-cp313-abi3-musllinux_1_2_s390x.whl", hash = "sha256:05da64e73837f88ee5c6217d732d2584cf638003ac72df124740460531e95e47", size = 87760 },
    { url = "https://files.pythonhosted.org/packages/6d/d8/577a8be87dc7dd2ba568895045cee7d32e81d85a7e44a29000fe02c4d9d4/audioop_lts-0.2.1-cp313-abi3-musllinux_1_2_x86_64.whl", hash = "sha256:56b7a0a4dba8e353436f31a932f3045d108a67b5943b30f85a5563f4d8488d77", size = 84992 },
    { url = "https://files.pythonhosted.org/packages/ef/9a/4699b0c4fcf89936d2bfb5425f55f1a8b86dff4237cfcc104946c9cd9858/audioop_lts-0.2.1-cp313-abi3-win32.whl", hash = "sha256:6e899eb8874dc2413b11926b5fb3857ec0ab55222840e38016a6ba2ea9b7d5e3", size = 26059 },
    { url = "https://files.pythonhosted.org/packages/3a/1c/1f88e9c5dd4785a547ce5fd1eb83fff832c00cc0e15c04c1119b02582d06/audioop_lts-0.2.1-cp313-abi3-win_amd64.whl", hash = "sha256:64562c5c771fb0a8b6262829b9b4f37a7b886c01b4d3ecdbae1d629717db08b4", size = 30412 },
    { url = "https://files.pythonhosted.org/packages/c4/e9/c123fd29d89a6402ad261516f848437472ccc602abb59bba522af45e281b/audioop_lts-0.2.1-cp313-abi3-win_arm64.whl", hash = "sha256:c45317debeb64002e980077642afbd977773a25fa3dfd7ed0c84dccfc1fafcb0", size = 23578 },
    { url = "https://files.pythonhosted.org/packages/7a/99/bb664a99561fd4266687e5cb8965e6ec31ba4ff7002c3fce3dc5ef2709db/audioop_lts-0.2.1-cp313-cp313t-macosx_10_13_universal2.whl", hash = "sha256:3827e3fce6fee4d69d96a3d00cd2ab07f3c0d844cb1e44e26f719b34a5b15455", size = 46827 },
    { url = "https://files.pythonhosted.org/packages/c4/e3/f664171e867e0768ab982715e744430cf323f1282eb2e11ebfb6ee4c4551/audioop_lts-0.2.1-cp313-cp313t-macosx_10_13_x86_64.whl", hash = "sha256:161249db9343b3c9780ca92c0be0d1ccbfecdbccac6844f3d0d44b9c4a00a17f", size = 27479 },
    { url = "https://files.pythonhosted.org/packages/a6/0d/2a79231ff54eb20e83b47e7610462ad6a2bea4e113fae5aa91c6547e7764/audioop_lts-0.2.1-cp313-cp313t-macosx_11_0_arm64.whl", hash = "sha256:5b7b4ff9de7a44e0ad2618afdc2ac920b91f4a6d3509520ee65339d4acde5abf", size = 27056 },
    { url = "https://files.pythonhosted.org/packages/86/46/342471398283bb0634f5a6df947806a423ba74b2e29e250c7ec0e3720e4f/audioop_lts-0.2.1-cp313-cp313t-manylinux_2_17_aarch64.manylinux2014_aarch64.whl", hash = "sha256:72e37f416adb43b0ced93419de0122b42753ee74e87070777b53c5d2241e7fab", size = 87802 },
    { url = "https://files.pythonhosted.org/packages/56/44/7a85b08d4ed55517634ff19ddfbd0af05bf8bfd39a204e4445cd0e6f0cc9/audioop_lts-0.2.1-cp313-cp313t-manylinux_2_17_ppc64le.manylinux2014_ppc64le.whl", hash = "sha256:534ce808e6bab6adb65548723c8cbe189a3379245db89b9d555c4210b4aaa9b6", size = 95016 },
    { url = "https://files.pythonhosted.org/packages/a8/2a/45edbca97ea9ee9e6bbbdb8d25613a36e16a4d1e14ae01557392f15cc8d3/audioop_lts-0.2.1-cp313-cp313t-manylinux_2_17_s390x.manylinux2014_s390x.whl", hash = "sha256:d2de9b6fb8b1cf9f03990b299a9112bfdf8b86b6987003ca9e8a6c4f56d39543", size = 87394 },
    { url = "https://files.pythonhosted.org/packages/14/ae/832bcbbef2c510629593bf46739374174606e25ac7d106b08d396b74c964/audioop_lts-0.2.1-cp313-cp313t-manylinux_2_5_i686.manylinux1_i686.manylinux_2_17_i686.manylinux2014_i686.whl", hash = "sha256:f24865991b5ed4b038add5edbf424639d1358144f4e2a3e7a84bc6ba23e35074", size = 84874 },
    { url = "https://files.pythonhosted.org/packages/26/1c/8023c3490798ed2f90dfe58ec3b26d7520a243ae9c0fc751ed3c9d8dbb69/audioop_lts-0.2.1-cp313-cp313t-manylinux_2_5_x86_64.manylinux1_x86_64.manylinux_2_17_x86_64.manylinux2014_x86_64.whl", hash = "sha256:2bdb3b7912ccd57ea53197943f1bbc67262dcf29802c4a6df79ec1c715d45a78", size = 88698 },
    { url = "https://files.pythonhosted.org/packages/2c/db/5379d953d4918278b1f04a5a64b2c112bd7aae8f81021009da0dcb77173c/audioop_lts-0.2.1-cp313-cp313t-musllinux_1_2_aarch64.whl", hash = "sha256:120678b208cca1158f0a12d667af592e067f7a50df9adc4dc8f6ad8d065a93fb", size = 90401 },
    { url = "https://files.pythonhosted.org/packages/99/6e/3c45d316705ab1aec2e69543a5b5e458d0d112a93d08994347fafef03d50/audioop_lts-0.2.1-cp313-cp313t-musllinux_1_2_i686.whl", hash = "sha256:54cd4520fc830b23c7d223693ed3e1b4d464997dd3abc7c15dce9a1f9bd76ab2", size = 91864 },
    { url = "https://files.pythonhosted.org/packages/08/58/6a371d8fed4f34debdb532c0b00942a84ebf3e7ad368e5edc26931d0e251/audioop_lts-0.2.1-cp313-cp313t-musllinux_1_2_ppc64le.whl", hash = "sha256:d6bd20c7a10abcb0fb3d8aaa7508c0bf3d40dfad7515c572014da4b979d3310a", size = 98796 },
    { url = "https://files.pythonhosted.org/packages/ee/77/d637aa35497e0034ff846fd3330d1db26bc6fd9dd79c406e1341188b06a2/audioop_lts-0.2.1-cp313-cp313t-musllinux_1_2_s390x.whl", hash = "sha256:f0ed1ad9bd862539ea875fb339ecb18fcc4148f8d9908f4502df28f94d23491a", size = 94116 },
    { url = "https://files.pythonhosted.org/packages/1a/60/7afc2abf46bbcf525a6ebc0305d85ab08dc2d1e2da72c48dbb35eee5b62c/audioop_lts-0.2.1-cp313-cp313t-musllinux_1_2_x86_64.whl", hash = "sha256:e1af3ff32b8c38a7d900382646e91f2fc515fd19dea37e9392275a5cbfdbff63", size = 91520 },
    { url = "https://files.pythonhosted.org/packages/65/6d/42d40da100be1afb661fd77c2b1c0dfab08af1540df57533621aea3db52a/audioop_lts-0.2.1-cp313-cp313t-win32.whl", hash = "sha256:f51bb55122a89f7a0817d7ac2319744b4640b5b446c4c3efcea5764ea99ae509", size = 26482 },
    { url = "https://files.pythonhosted.org/packages/01/09/f08494dca79f65212f5b273aecc5a2f96691bf3307cac29acfcf84300c01/audioop_lts-0.2.1-cp313-cp313t-win_amd64.whl", hash = "sha256:f0f2f336aa2aee2bce0b0dcc32bbba9178995454c7b979cf6ce086a8801e14c7", size = 30780 },
    { url = "https://files.pythonhosted.org/packages/5d/35/be73b6015511aa0173ec595fc579133b797ad532996f2998fd6b8d1bbe6b/audioop_lts-0.2.1-cp313-cp313t-win_arm64.whl", hash = "sha256:78bfb3703388c780edf900be66e07de5a3d4105ca8e8720c5c4d67927e0b15d0", size = 23918 },
]

[[package]]
name = "black"
version = "25.1.0"
source = { registry = "https://pypi.org/simple" }
dependencies = [
    { name = "click" },
    { name = "mypy-extensions" },
    { name = "packaging" },
    { name = "pathspec" },
    { name = "platformdirs" },
]
sdist = { url = "https://files.pythonhosted.org/packages/94/49/26a7b0f3f35da4b5a65f081943b7bcd22d7002f5f0fb8098ec1ff21cb6ef/black-25.1.0.tar.gz", hash = "sha256:33496d5cd1222ad73391352b4ae8da15253c5de89b93a80b3e2c8d9a19ec2666", size = 649449 }
wheels = [
    { url = "https://files.pythonhosted.org/packages/98/87/0edf98916640efa5d0696e1abb0a8357b52e69e82322628f25bf14d263d1/black-25.1.0-cp313-cp313-macosx_10_13_x86_64.whl", hash = "sha256:8f0b18a02996a836cc9c9c78e5babec10930862827b1b724ddfe98ccf2f2fe4f", size = 1650673 },
    { url = "https://files.pythonhosted.org/packages/52/e5/f7bf17207cf87fa6e9b676576749c6b6ed0d70f179a3d812c997870291c3/black-25.1.0-cp313-cp313-macosx_11_0_arm64.whl", hash = "sha256:afebb7098bfbc70037a053b91ae8437c3857482d3a690fefc03e9ff7aa9a5fd3", size = 1453190 },
    { url = "https://files.pythonhosted.org/packages/e3/ee/adda3d46d4a9120772fae6de454c8495603c37c4c3b9c60f25b1ab6401fe/black-25.1.0-cp313-cp313-manylinux_2_17_x86_64.manylinux2014_x86_64.manylinux_2_28_x86_64.whl", hash = "sha256:030b9759066a4ee5e5aca28c3c77f9c64789cdd4de8ac1df642c40b708be6171", size = 1782926 },
    { url = "https://files.pythonhosted.org/packages/cc/64/94eb5f45dcb997d2082f097a3944cfc7fe87e071907f677e80788a2d7b7a/black-25.1.0-cp313-cp313-win_amd64.whl", hash = "sha256:a22f402b410566e2d1c950708c77ebf5ebd5d0d88a6a2e87c86d9fb48afa0d18", size = 1442613 },
    { url = "https://files.pythonhosted.org/packages/09/71/54e999902aed72baf26bca0d50781b01838251a462612966e9fc4891eadd/black-25.1.0-py3-none-any.whl", hash = "sha256:95e8176dae143ba9097f351d174fdaf0ccd29efb414b362ae3fd72bf0f710717", size = 207646 },
]

[[package]]
name = "click"
version = "8.1.8"
source = { registry = "https://pypi.org/simple" }
dependencies = [
    { name = "colorama", marker = "sys_platform == 'win32'" },
]
sdist = { url = "https://files.pythonhosted.org/packages/b9/2e/0090cbf739cee7d23781ad4b89a9894a41538e4fcf4c31dcdd705b78eb8b/click-8.1.8.tar.gz", hash = "sha256:ed53c9d8990d83c2a27deae68e4ee337473f6330c040a31d4225c9574d16096a", size = 226593 }
wheels = [
    { url = "https://files.pythonhosted.org/packages/7e/d4/7ebdbd03970677812aac39c869717059dbb71a4cfc033ca6e5221787892c/click-8.1.8-py3-none-any.whl", hash = "sha256:63c132bbbed01578a06712a2d1f497bb62d9c1c0d329b7903a866228027263b2", size = 98188 },
]

[[package]]
name = "colorama"
version = "0.4.6"
source = { registry = "https://pypi.org/simple" }
sdist = { url = "https://files.pythonhosted.org/packages/d8/53/6f443c9a4a8358a93a6792e2acffb9d9d5cb0a5cfd8802644b7b1c9a02e4/colorama-0.4.6.tar.gz", hash = "sha256:08695f5cb7ed6e0531a20572697297273c47b8cae5a63ffc6d6ed5c201be6e44", size = 27697 }
wheels = [
    { url = "https://files.pythonhosted.org/packages/d1/d6/3965ed04c63042e047cb6a3e6ed1a63a35087b6a609aa3a15ed8ac56c221/colorama-0.4.6-py2.py3-none-any.whl", hash = "sha256:4f1d9991f5acc0ca119f9d443620b77f9d6b33703e51011c16baf57afb285fc6", size = 25335 },
]

[[package]]
name = "colorlog"
version = "6.9.0"
source = { registry = "https://pypi.org/simple" }
dependencies = [
    { name = "colorama", marker = "sys_platform == 'win32'" },
]
sdist = { url = "https://files.pythonhosted.org/packages/d3/7a/359f4d5df2353f26172b3cc39ea32daa39af8de522205f512f458923e677/colorlog-6.9.0.tar.gz", hash = "sha256:bfba54a1b93b94f54e1f4fe48395725a3d92fd2a4af702f6bd70946bdc0c6ac2", size = 16624 }
wheels = [
    { url = "https://files.pythonhosted.org/packages/e3/51/9b208e85196941db2f0654ad0357ca6388ab3ed67efdbfc799f35d1f83aa/colorlog-6.9.0-py3-none-any.whl", hash = "sha256:5906e71acd67cb07a71e779c47c4bcb45fb8c2993eebe9e5adcd6a6f1b283eff", size = 11424 },
]

[[package]]
name = "commanderbot"
<<<<<<< HEAD
version = "0.20.0a32"
=======
version = "0.20.0a33"
>>>>>>> 0dc4d910
source = { editable = "." }
dependencies = [
    { name = "aiohttp" },
    { name = "aiosqlite" },
    { name = "allay" },
    { name = "colorama" },
    { name = "colorlog" },
    { name = "discord-py" },
    { name = "emoji" },
    { name = "jsonpath-ng" },
    { name = "mccq" },
    { name = "psutil" },
    { name = "python-dotenv" },
    { name = "pyyaml" },
    { name = "sqlalchemy" },
]

[package.dev-dependencies]
dev = [
    { name = "black" },
    { name = "isort" },
]

[package.metadata]
requires-dist = [
    { name = "aiohttp", specifier = ">=3.11.0" },
    { name = "aiosqlite", specifier = ">=0.21.0" },
    { name = "allay", specifier = ">=1.3.0" },
    { name = "colorama", specifier = ">=0.4.0" },
    { name = "colorlog", specifier = ">=6.9.0" },
    { name = "discord-py", specifier = ">=2.5.0" },
    { name = "emoji", specifier = ">=2.0.0" },
    { name = "jsonpath-ng", specifier = ">=1.7.0" },
    { name = "mccq", specifier = ">=1.0.0" },
    { name = "psutil", specifier = ">=7.0.0" },
    { name = "python-dotenv", specifier = ">=1.0.0" },
    { name = "pyyaml", specifier = ">=6.0.0" },
    { name = "sqlalchemy", specifier = ">=1.4.0,<2.0.0" },
]

[package.metadata.requires-dev]
dev = [
    { name = "black", specifier = ">=24.0.0" },
    { name = "isort", specifier = ">=5.13.0" },
]

[[package]]
name = "discord-py"
version = "2.5.0"
source = { registry = "https://pypi.org/simple" }
dependencies = [
    { name = "aiohttp" },
    { name = "audioop-lts" },
]
sdist = { url = "https://files.pythonhosted.org/packages/59/7e/a778257411e86d834c94ea6d67abacca8f0efac62996882898d55e475748/discord_py-2.5.0.tar.gz", hash = "sha256:f6827909b87ea89bdb2cc49d475cb1fada2e73235a3e4568fc8b113660340c73", size = 1054589 }
wheels = [
    { url = "https://files.pythonhosted.org/packages/8a/d5/2f54c110f6707bf563957349f8ca9cdf883f420699cd61ec8b48018754bb/discord.py-2.5.0-py3-none-any.whl", hash = "sha256:8e1e3b3ff5a112a4ab3a615059a285238eea34edff6de8737db6e1f72ea05195", size = 1154805 },
]

[[package]]
name = "emoji"
version = "2.14.1"
source = { registry = "https://pypi.org/simple" }
sdist = { url = "https://files.pythonhosted.org/packages/cb/7d/01cddcbb6f5cc0ba72e00ddf9b1fa206c802d557fd0a20b18e130edf1336/emoji-2.14.1.tar.gz", hash = "sha256:f8c50043d79a2c1410ebfae833ae1868d5941a67a6cd4d18377e2eb0bd79346b", size = 597182 }
wheels = [
    { url = "https://files.pythonhosted.org/packages/91/db/a0335710caaa6d0aebdaa65ad4df789c15d89b7babd9a30277838a7d9aac/emoji-2.14.1-py3-none-any.whl", hash = "sha256:35a8a486c1460addb1499e3bf7929d3889b2e2841a57401903699fef595e942b", size = 590617 },
]

[[package]]
name = "frozenlist"
version = "1.5.0"
source = { registry = "https://pypi.org/simple" }
sdist = { url = "https://files.pythonhosted.org/packages/8f/ed/0f4cec13a93c02c47ec32d81d11c0c1efbadf4a471e3f3ce7cad366cbbd3/frozenlist-1.5.0.tar.gz", hash = "sha256:81d5af29e61b9c8348e876d442253723928dce6433e0e76cd925cd83f1b4b817", size = 39930 }
wheels = [
    { url = "https://files.pythonhosted.org/packages/da/3b/915f0bca8a7ea04483622e84a9bd90033bab54bdf485479556c74fd5eaf5/frozenlist-1.5.0-cp313-cp313-macosx_10_13_universal2.whl", hash = "sha256:7a1a048f9215c90973402e26c01d1cff8a209e1f1b53f72b95c13db61b00f953", size = 91538 },
    { url = "https://files.pythonhosted.org/packages/c7/d1/a7c98aad7e44afe5306a2b068434a5830f1470675f0e715abb86eb15f15b/frozenlist-1.5.0-cp313-cp313-macosx_10_13_x86_64.whl", hash = "sha256:dd47a5181ce5fcb463b5d9e17ecfdb02b678cca31280639255ce9d0e5aa67af0", size = 52849 },
    { url = "https://files.pythonhosted.org/packages/3a/c8/76f23bf9ab15d5f760eb48701909645f686f9c64fbb8982674c241fbef14/frozenlist-1.5.0-cp313-cp313-macosx_11_0_arm64.whl", hash = "sha256:1431d60b36d15cda188ea222033eec8e0eab488f39a272461f2e6d9e1a8e63c2", size = 50583 },
    { url = "https://files.pythonhosted.org/packages/1f/22/462a3dd093d11df623179d7754a3b3269de3b42de2808cddef50ee0f4f48/frozenlist-1.5.0-cp313-cp313-manylinux_2_17_aarch64.manylinux2014_aarch64.whl", hash = "sha256:6482a5851f5d72767fbd0e507e80737f9c8646ae7fd303def99bfe813f76cf7f", size = 265636 },
    { url = "https://files.pythonhosted.org/packages/80/cf/e075e407fc2ae7328155a1cd7e22f932773c8073c1fc78016607d19cc3e5/frozenlist-1.5.0-cp313-cp313-manylinux_2_17_ppc64le.manylinux2014_ppc64le.whl", hash = "sha256:44c49271a937625619e862baacbd037a7ef86dd1ee215afc298a417ff3270608", size = 270214 },
    { url = "https://files.pythonhosted.org/packages/a1/58/0642d061d5de779f39c50cbb00df49682832923f3d2ebfb0fedf02d05f7f/frozenlist-1.5.0-cp313-cp313-manylinux_2_17_s390x.manylinux2014_s390x.whl", hash = "sha256:12f78f98c2f1c2429d42e6a485f433722b0061d5c0b0139efa64f396efb5886b", size = 273905 },
    { url = "https://files.pythonhosted.org/packages/ab/66/3fe0f5f8f2add5b4ab7aa4e199f767fd3b55da26e3ca4ce2cc36698e50c4/frozenlist-1.5.0-cp313-cp313-manylinux_2_5_i686.manylinux1_i686.manylinux_2_17_i686.manylinux2014_i686.whl", hash = "sha256:ce3aa154c452d2467487765e3adc730a8c153af77ad84096bc19ce19a2400840", size = 250542 },
    { url = "https://files.pythonhosted.org/packages/f6/b8/260791bde9198c87a465224e0e2bb62c4e716f5d198fc3a1dacc4895dbd1/frozenlist-1.5.0-cp313-cp313-manylinux_2_5_x86_64.manylinux1_x86_64.manylinux_2_17_x86_64.manylinux2014_x86_64.whl", hash = "sha256:9b7dc0c4338e6b8b091e8faf0db3168a37101943e687f373dce00959583f7439", size = 267026 },
    { url = "https://files.pythonhosted.org/packages/2e/a4/3d24f88c527f08f8d44ade24eaee83b2627793fa62fa07cbb7ff7a2f7d42/frozenlist-1.5.0-cp313-cp313-musllinux_1_2_aarch64.whl", hash = "sha256:45e0896250900b5aa25180f9aec243e84e92ac84bd4a74d9ad4138ef3f5c97de", size = 257690 },
    { url = "https://files.pythonhosted.org/packages/de/9a/d311d660420b2beeff3459b6626f2ab4fb236d07afbdac034a4371fe696e/frozenlist-1.5.0-cp313-cp313-musllinux_1_2_i686.whl", hash = "sha256:561eb1c9579d495fddb6da8959fd2a1fca2c6d060d4113f5844b433fc02f2641", size = 253893 },
    { url = "https://files.pythonhosted.org/packages/c6/23/e491aadc25b56eabd0f18c53bb19f3cdc6de30b2129ee0bc39cd387cd560/frozenlist-1.5.0-cp313-cp313-musllinux_1_2_ppc64le.whl", hash = "sha256:df6e2f325bfee1f49f81aaac97d2aa757c7646534a06f8f577ce184afe2f0a9e", size = 267006 },
    { url = "https://files.pythonhosted.org/packages/08/c4/ab918ce636a35fb974d13d666dcbe03969592aeca6c3ab3835acff01f79c/frozenlist-1.5.0-cp313-cp313-musllinux_1_2_s390x.whl", hash = "sha256:140228863501b44b809fb39ec56b5d4071f4d0aa6d216c19cbb08b8c5a7eadb9", size = 276157 },
    { url = "https://files.pythonhosted.org/packages/c0/29/3b7a0bbbbe5a34833ba26f686aabfe982924adbdcafdc294a7a129c31688/frozenlist-1.5.0-cp313-cp313-musllinux_1_2_x86_64.whl", hash = "sha256:7707a25d6a77f5d27ea7dc7d1fc608aa0a478193823f88511ef5e6b8a48f9d03", size = 264642 },
    { url = "https://files.pythonhosted.org/packages/ab/42/0595b3dbffc2e82d7fe658c12d5a5bafcd7516c6bf2d1d1feb5387caa9c1/frozenlist-1.5.0-cp313-cp313-win32.whl", hash = "sha256:31a9ac2b38ab9b5a8933b693db4939764ad3f299fcaa931a3e605bc3460e693c", size = 44914 },
    { url = "https://files.pythonhosted.org/packages/17/c4/b7db1206a3fea44bf3b838ca61deb6f74424a8a5db1dd53ecb21da669be6/frozenlist-1.5.0-cp313-cp313-win_amd64.whl", hash = "sha256:11aabdd62b8b9c4b84081a3c246506d1cddd2dd93ff0ad53ede5defec7886b28", size = 51167 },
    { url = "https://files.pythonhosted.org/packages/c6/c8/a5be5b7550c10858fcf9b0ea054baccab474da77d37f1e828ce043a3a5d4/frozenlist-1.5.0-py3-none-any.whl", hash = "sha256:d994863bba198a4a518b467bb971c56e1db3f180a25c6cf7bb1949c267f748c3", size = 11901 },
]

[[package]]
name = "greenlet"
version = "3.1.1"
source = { registry = "https://pypi.org/simple" }
sdist = { url = "https://files.pythonhosted.org/packages/2f/ff/df5fede753cc10f6a5be0931204ea30c35fa2f2ea7a35b25bdaf4fe40e46/greenlet-3.1.1.tar.gz", hash = "sha256:4ce3ac6cdb6adf7946475d7ef31777c26d94bccc377e070a7986bd2d5c515467", size = 186022 }
wheels = [
    { url = "https://files.pythonhosted.org/packages/f3/57/0db4940cd7bb461365ca8d6fd53e68254c9dbbcc2b452e69d0d41f10a85e/greenlet-3.1.1-cp313-cp313-macosx_11_0_universal2.whl", hash = "sha256:05175c27cb459dcfc05d026c4232f9de8913ed006d42713cb8a5137bd49375f1", size = 272990 },
    { url = "https://files.pythonhosted.org/packages/1c/ec/423d113c9f74e5e402e175b157203e9102feeb7088cee844d735b28ef963/greenlet-3.1.1-cp313-cp313-manylinux_2_17_aarch64.manylinux2014_aarch64.whl", hash = "sha256:935e943ec47c4afab8965954bf49bfa639c05d4ccf9ef6e924188f762145c0ff", size = 649175 },
    { url = "https://files.pythonhosted.org/packages/a9/46/ddbd2db9ff209186b7b7c621d1432e2f21714adc988703dbdd0e65155c77/greenlet-3.1.1-cp313-cp313-manylinux_2_17_ppc64le.manylinux2014_ppc64le.whl", hash = "sha256:667a9706c970cb552ede35aee17339a18e8f2a87a51fba2ed39ceeeb1004798a", size = 663425 },
    { url = "https://files.pythonhosted.org/packages/bc/f9/9c82d6b2b04aa37e38e74f0c429aece5eeb02bab6e3b98e7db89b23d94c6/greenlet-3.1.1-cp313-cp313-manylinux_2_17_s390x.manylinux2014_s390x.whl", hash = "sha256:b8a678974d1f3aa55f6cc34dc480169d58f2e6d8958895d68845fa4ab566509e", size = 657736 },
    { url = "https://files.pythonhosted.org/packages/d9/42/b87bc2a81e3a62c3de2b0d550bf91a86939442b7ff85abb94eec3fc0e6aa/greenlet-3.1.1-cp313-cp313-manylinux_2_17_x86_64.manylinux2014_x86_64.whl", hash = "sha256:efc0f674aa41b92da8c49e0346318c6075d734994c3c4e4430b1c3f853e498e4", size = 660347 },
    { url = "https://files.pythonhosted.org/packages/37/fa/71599c3fd06336cdc3eac52e6871cfebab4d9d70674a9a9e7a482c318e99/greenlet-3.1.1-cp313-cp313-manylinux_2_24_x86_64.manylinux_2_28_x86_64.whl", hash = "sha256:0153404a4bb921f0ff1abeb5ce8a5131da56b953eda6e14b88dc6bbc04d2049e", size = 615583 },
    { url = "https://files.pythonhosted.org/packages/4e/96/e9ef85de031703ee7a4483489b40cf307f93c1824a02e903106f2ea315fe/greenlet-3.1.1-cp313-cp313-musllinux_1_1_aarch64.whl", hash = "sha256:275f72decf9932639c1c6dd1013a1bc266438eb32710016a1c742df5da6e60a1", size = 1133039 },
    { url = "https://files.pythonhosted.org/packages/87/76/b2b6362accd69f2d1889db61a18c94bc743e961e3cab344c2effaa4b4a25/greenlet-3.1.1-cp313-cp313-musllinux_1_1_x86_64.whl", hash = "sha256:c4aab7f6381f38a4b42f269057aee279ab0fc7bf2e929e3d4abfae97b682a12c", size = 1160716 },
    { url = "https://files.pythonhosted.org/packages/1f/1b/54336d876186920e185066d8c3024ad55f21d7cc3683c856127ddb7b13ce/greenlet-3.1.1-cp313-cp313-win_amd64.whl", hash = "sha256:b42703b1cf69f2aa1df7d1030b9d77d3e584a70755674d60e710f0af570f3761", size = 299490 },
    { url = "https://files.pythonhosted.org/packages/5f/17/bea55bf36990e1638a2af5ba10c1640273ef20f627962cf97107f1e5d637/greenlet-3.1.1-cp313-cp313t-manylinux_2_17_aarch64.manylinux2014_aarch64.whl", hash = "sha256:f1695e76146579f8c06c1509c7ce4dfe0706f49c6831a817ac04eebb2fd02011", size = 643731 },
    { url = "https://files.pythonhosted.org/packages/78/d2/aa3d2157f9ab742a08e0fd8f77d4699f37c22adfbfeb0c610a186b5f75e0/greenlet-3.1.1-cp313-cp313t-manylinux_2_17_ppc64le.manylinux2014_ppc64le.whl", hash = "sha256:7876452af029456b3f3549b696bb36a06db7c90747740c5302f74a9e9fa14b13", size = 649304 },
    { url = "https://files.pythonhosted.org/packages/f1/8e/d0aeffe69e53ccff5a28fa86f07ad1d2d2d6537a9506229431a2a02e2f15/greenlet-3.1.1-cp313-cp313t-manylinux_2_17_s390x.manylinux2014_s390x.whl", hash = "sha256:4ead44c85f8ab905852d3de8d86f6f8baf77109f9da589cb4fa142bd3b57b475", size = 646537 },
    { url = "https://files.pythonhosted.org/packages/05/79/e15408220bbb989469c8871062c97c6c9136770657ba779711b90870d867/greenlet-3.1.1-cp313-cp313t-manylinux_2_17_x86_64.manylinux2014_x86_64.whl", hash = "sha256:8320f64b777d00dd7ccdade271eaf0cad6636343293a25074cc5566160e4de7b", size = 642506 },
    { url = "https://files.pythonhosted.org/packages/18/87/470e01a940307796f1d25f8167b551a968540fbe0551c0ebb853cb527dd6/greenlet-3.1.1-cp313-cp313t-manylinux_2_24_x86_64.manylinux_2_28_x86_64.whl", hash = "sha256:6510bf84a6b643dabba74d3049ead221257603a253d0a9873f55f6a59a65f822", size = 602753 },
    { url = "https://files.pythonhosted.org/packages/e2/72/576815ba674eddc3c25028238f74d7b8068902b3968cbe456771b166455e/greenlet-3.1.1-cp313-cp313t-musllinux_1_1_aarch64.whl", hash = "sha256:04b013dc07c96f83134b1e99888e7a79979f1a247e2a9f59697fa14b5862ed01", size = 1122731 },
    { url = "https://files.pythonhosted.org/packages/ac/38/08cc303ddddc4b3d7c628c3039a61a3aae36c241ed01393d00c2fd663473/greenlet-3.1.1-cp313-cp313t-musllinux_1_1_x86_64.whl", hash = "sha256:411f015496fec93c1c8cd4e5238da364e1da7a124bcb293f085bf2860c32c6f6", size = 1142112 },
]

[[package]]
name = "idna"
version = "3.10"
source = { registry = "https://pypi.org/simple" }
sdist = { url = "https://files.pythonhosted.org/packages/f1/70/7703c29685631f5a7590aa73f1f1d3fa9a380e654b86af429e0934a32f7d/idna-3.10.tar.gz", hash = "sha256:12f65c9b470abda6dc35cf8e63cc574b1c52b11df2c86030af0ac09b01b13ea9", size = 190490 }
wheels = [
    { url = "https://files.pythonhosted.org/packages/76/c6/c88e154df9c4e1a2a66ccf0005a88dfb2650c1dffb6f5ce603dfbd452ce3/idna-3.10-py3-none-any.whl", hash = "sha256:946d195a0d259cbba61165e88e65941f16e9b36ea6ddb97f00452bae8b1287d3", size = 70442 },
]

[[package]]
name = "isort"
version = "6.0.0"
source = { registry = "https://pypi.org/simple" }
sdist = { url = "https://files.pythonhosted.org/packages/1c/28/b382d1656ac0ee4cef4bf579b13f9c6c813bff8a5cb5996669592c8c75fa/isort-6.0.0.tar.gz", hash = "sha256:75d9d8a1438a9432a7d7b54f2d3b45cad9a4a0fdba43617d9873379704a8bdf1", size = 828356 }
wheels = [
    { url = "https://files.pythonhosted.org/packages/76/c7/d6017f09ae5b1206fbe531f7af3b6dac1f67aedcbd2e79f3b386c27955d6/isort-6.0.0-py3-none-any.whl", hash = "sha256:567954102bb47bb12e0fae62606570faacddd441e45683968c8d1734fb1af892", size = 94053 },
]

[[package]]
name = "jsonpath-ng"
version = "1.7.0"
source = { registry = "https://pypi.org/simple" }
dependencies = [
    { name = "ply" },
]
sdist = { url = "https://files.pythonhosted.org/packages/6d/86/08646239a313f895186ff0a4573452038eed8c86f54380b3ebac34d32fb2/jsonpath-ng-1.7.0.tar.gz", hash = "sha256:f6f5f7fd4e5ff79c785f1573b394043b39849fb2bb47bcead935d12b00beab3c", size = 37838 }
wheels = [
    { url = "https://files.pythonhosted.org/packages/35/5a/73ecb3d82f8615f32ccdadeb9356726d6cae3a4bbc840b437ceb95708063/jsonpath_ng-1.7.0-py3-none-any.whl", hash = "sha256:f3d7f9e848cba1b6da28c55b1c26ff915dc9e0b1ba7e752a53d6da8d5cbd00b6", size = 30105 },
]

[[package]]
name = "mccq"
version = "1.0.2"
source = { registry = "https://pypi.org/simple" }
sdist = { url = "https://files.pythonhosted.org/packages/67/f5/bc206c34e413a6359643cee0a54668ef29bcd12e61b4cace0c3d97802258/mccq-1.0.2.tar.gz", hash = "sha256:13c29a494f0c467fe6cbd0d3be02e2dfdc9bcf9d1edeb5c1bb259cb742c44db3", size = 12074 }
wheels = [
    { url = "https://files.pythonhosted.org/packages/f9/6b/f517a39126424af1e9fea52536b063268afcac07e2d00ff487b4adc8d537/mccq-1.0.2-py3-none-any.whl", hash = "sha256:abfad271f10b3a77149276024de35f82b56732df280f206335a15a539f3f5c54", size = 17400 },
]

[[package]]
name = "multidict"
version = "6.1.0"
source = { registry = "https://pypi.org/simple" }
sdist = { url = "https://files.pythonhosted.org/packages/d6/be/504b89a5e9ca731cd47487e91c469064f8ae5af93b7259758dcfc2b9c848/multidict-6.1.0.tar.gz", hash = "sha256:22ae2ebf9b0c69d206c003e2f6a914ea33f0a932d4aa16f236afc049d9958f4a", size = 64002 }
wheels = [
    { url = "https://files.pythonhosted.org/packages/22/67/1c7c0f39fe069aa4e5d794f323be24bf4d33d62d2a348acdb7991f8f30db/multidict-6.1.0-cp313-cp313-macosx_10_13_universal2.whl", hash = "sha256:d569388c381b24671589335a3be6e1d45546c2988c2ebe30fdcada8457a31008", size = 48771 },
    { url = "https://files.pythonhosted.org/packages/3c/25/c186ee7b212bdf0df2519eacfb1981a017bda34392c67542c274651daf23/multidict-6.1.0-cp313-cp313-macosx_10_13_x86_64.whl", hash = "sha256:052e10d2d37810b99cc170b785945421141bf7bb7d2f8799d431e7db229c385f", size = 29533 },
    { url = "https://files.pythonhosted.org/packages/67/5e/04575fd837e0958e324ca035b339cea174554f6f641d3fb2b4f2e7ff44a2/multidict-6.1.0-cp313-cp313-macosx_11_0_arm64.whl", hash = "sha256:f90c822a402cb865e396a504f9fc8173ef34212a342d92e362ca498cad308e28", size = 29595 },
    { url = "https://files.pythonhosted.org/packages/d3/b2/e56388f86663810c07cfe4a3c3d87227f3811eeb2d08450b9e5d19d78876/multidict-6.1.0-cp313-cp313-manylinux_2_17_aarch64.manylinux2014_aarch64.whl", hash = "sha256:b225d95519a5bf73860323e633a664b0d85ad3d5bede6d30d95b35d4dfe8805b", size = 130094 },
    { url = "https://files.pythonhosted.org/packages/6c/ee/30ae9b4186a644d284543d55d491fbd4239b015d36b23fea43b4c94f7052/multidict-6.1.0-cp313-cp313-manylinux_2_17_ppc64le.manylinux2014_ppc64le.whl", hash = "sha256:23bfd518810af7de1116313ebd9092cb9aa629beb12f6ed631ad53356ed6b86c", size = 134876 },
    { url = "https://files.pythonhosted.org/packages/84/c7/70461c13ba8ce3c779503c70ec9d0345ae84de04521c1f45a04d5f48943d/multidict-6.1.0-cp313-cp313-manylinux_2_17_s390x.manylinux2014_s390x.whl", hash = "sha256:5c09fcfdccdd0b57867577b719c69e347a436b86cd83747f179dbf0cc0d4c1f3", size = 133500 },
    { url = "https://files.pythonhosted.org/packages/4a/9f/002af221253f10f99959561123fae676148dd730e2daa2cd053846a58507/multidict-6.1.0-cp313-cp313-manylinux_2_17_x86_64.manylinux2014_x86_64.whl", hash = "sha256:bf6bea52ec97e95560af5ae576bdac3aa3aae0b6758c6efa115236d9e07dae44", size = 131099 },
    { url = "https://files.pythonhosted.org/packages/82/42/d1c7a7301d52af79d88548a97e297f9d99c961ad76bbe6f67442bb77f097/multidict-6.1.0-cp313-cp313-manylinux_2_5_i686.manylinux1_i686.manylinux_2_17_i686.manylinux2014_i686.whl", hash = "sha256:57feec87371dbb3520da6192213c7d6fc892d5589a93db548331954de8248fd2", size = 120403 },
    { url = "https://files.pythonhosted.org/packages/68/f3/471985c2c7ac707547553e8f37cff5158030d36bdec4414cb825fbaa5327/multidict-6.1.0-cp313-cp313-musllinux_1_2_aarch64.whl", hash = "sha256:0c3f390dc53279cbc8ba976e5f8035eab997829066756d811616b652b00a23a3", size = 125348 },
    { url = "https://files.pythonhosted.org/packages/67/2c/e6df05c77e0e433c214ec1d21ddd203d9a4770a1f2866a8ca40a545869a0/multidict-6.1.0-cp313-cp313-musllinux_1_2_i686.whl", hash = "sha256:59bfeae4b25ec05b34f1956eaa1cb38032282cd4dfabc5056d0a1ec4d696d3aa", size = 119673 },
    { url = "https://files.pythonhosted.org/packages/c5/cd/bc8608fff06239c9fb333f9db7743a1b2eafe98c2666c9a196e867a3a0a4/multidict-6.1.0-cp313-cp313-musllinux_1_2_ppc64le.whl", hash = "sha256:b2f59caeaf7632cc633b5cf6fc449372b83bbdf0da4ae04d5be36118e46cc0aa", size = 129927 },
    { url = "https://files.pythonhosted.org/packages/44/8e/281b69b7bc84fc963a44dc6e0bbcc7150e517b91df368a27834299a526ac/multidict-6.1.0-cp313-cp313-musllinux_1_2_s390x.whl", hash = "sha256:37bb93b2178e02b7b618893990941900fd25b6b9ac0fa49931a40aecdf083fe4", size = 128711 },
    { url = "https://files.pythonhosted.org/packages/12/a4/63e7cd38ed29dd9f1881d5119f272c898ca92536cdb53ffe0843197f6c85/multidict-6.1.0-cp313-cp313-musllinux_1_2_x86_64.whl", hash = "sha256:4e9f48f58c2c523d5a06faea47866cd35b32655c46b443f163d08c6d0ddb17d6", size = 125519 },
    { url = "https://files.pythonhosted.org/packages/38/e0/4f5855037a72cd8a7a2f60a3952d9aa45feedb37ae7831642102604e8a37/multidict-6.1.0-cp313-cp313-win32.whl", hash = "sha256:3a37ffb35399029b45c6cc33640a92bef403c9fd388acce75cdc88f58bd19a81", size = 26426 },
    { url = "https://files.pythonhosted.org/packages/7e/a5/17ee3a4db1e310b7405f5d25834460073a8ccd86198ce044dfaf69eac073/multidict-6.1.0-cp313-cp313-win_amd64.whl", hash = "sha256:e9aa71e15d9d9beaad2c6b9319edcdc0a49a43ef5c0a4c8265ca9ee7d6c67774", size = 28531 },
    { url = "https://files.pythonhosted.org/packages/99/b7/b9e70fde2c0f0c9af4cc5277782a89b66d35948ea3369ec9f598358c3ac5/multidict-6.1.0-py3-none-any.whl", hash = "sha256:48e171e52d1c4d33888e529b999e5900356b9ae588c2f09a52dcefb158b27506", size = 10051 },
]

[[package]]
name = "mypy-extensions"
version = "1.0.0"
source = { registry = "https://pypi.org/simple" }
sdist = { url = "https://files.pythonhosted.org/packages/98/a4/1ab47638b92648243faf97a5aeb6ea83059cc3624972ab6b8d2316078d3f/mypy_extensions-1.0.0.tar.gz", hash = "sha256:75dbf8955dc00442a438fc4d0666508a9a97b6bd41aa2f0ffe9d2f2725af0782", size = 4433 }
wheels = [
    { url = "https://files.pythonhosted.org/packages/2a/e2/5d3f6ada4297caebe1a2add3b126fe800c96f56dbe5d1988a2cbe0b267aa/mypy_extensions-1.0.0-py3-none-any.whl", hash = "sha256:4392f6c0eb8a5668a69e23d168ffa70f0be9ccfd32b5cc2d26a34ae5b844552d", size = 4695 },
]

[[package]]
name = "packaging"
version = "24.2"
source = { registry = "https://pypi.org/simple" }
sdist = { url = "https://files.pythonhosted.org/packages/d0/63/68dbb6eb2de9cb10ee4c9c14a0148804425e13c4fb20d61cce69f53106da/packaging-24.2.tar.gz", hash = "sha256:c228a6dc5e932d346bc5739379109d49e8853dd8223571c7c5b55260edc0b97f", size = 163950 }
wheels = [
    { url = "https://files.pythonhosted.org/packages/88/ef/eb23f262cca3c0c4eb7ab1933c3b1f03d021f2c48f54763065b6f0e321be/packaging-24.2-py3-none-any.whl", hash = "sha256:09abb1bccd265c01f4a3aa3f7a7db064b36514d2cba19a2f694fe6150451a759", size = 65451 },
]

[[package]]
name = "pathspec"
version = "0.12.1"
source = { registry = "https://pypi.org/simple" }
sdist = { url = "https://files.pythonhosted.org/packages/ca/bc/f35b8446f4531a7cb215605d100cd88b7ac6f44ab3fc94870c120ab3adbf/pathspec-0.12.1.tar.gz", hash = "sha256:a482d51503a1ab33b1c67a6c3813a26953dbdc71c31dacaef9a838c4e29f5712", size = 51043 }
wheels = [
    { url = "https://files.pythonhosted.org/packages/cc/20/ff623b09d963f88bfde16306a54e12ee5ea43e9b597108672ff3a408aad6/pathspec-0.12.1-py3-none-any.whl", hash = "sha256:a0d503e138a4c123b27490a4f7beda6a01c6f288df0e4a8b79c7eb0dc7b4cc08", size = 31191 },
]

[[package]]
name = "platformdirs"
version = "4.3.6"
source = { registry = "https://pypi.org/simple" }
sdist = { url = "https://files.pythonhosted.org/packages/13/fc/128cc9cb8f03208bdbf93d3aa862e16d376844a14f9a0ce5cf4507372de4/platformdirs-4.3.6.tar.gz", hash = "sha256:357fb2acbc885b0419afd3ce3ed34564c13c9b95c89360cd9563f73aa5e2b907", size = 21302 }
wheels = [
    { url = "https://files.pythonhosted.org/packages/3c/a6/bc1012356d8ece4d66dd75c4b9fc6c1f6650ddd5991e421177d9f8f671be/platformdirs-4.3.6-py3-none-any.whl", hash = "sha256:73e575e1408ab8103900836b97580d5307456908a03e92031bab39e4554cc3fb", size = 18439 },
]

[[package]]
name = "ply"
version = "3.11"
source = { registry = "https://pypi.org/simple" }
sdist = { url = "https://files.pythonhosted.org/packages/e5/69/882ee5c9d017149285cab114ebeab373308ef0f874fcdac9beb90e0ac4da/ply-3.11.tar.gz", hash = "sha256:00c7c1aaa88358b9c765b6d3000c6eec0ba42abca5351b095321aef446081da3", size = 159130 }
wheels = [
    { url = "https://files.pythonhosted.org/packages/a3/58/35da89ee790598a0700ea49b2a66594140f44dec458c07e8e3d4979137fc/ply-3.11-py2.py3-none-any.whl", hash = "sha256:096f9b8350b65ebd2fd1346b12452efe5b9607f7482813ffca50c22722a807ce", size = 49567 },
]

[[package]]
name = "propcache"
version = "0.2.1"
source = { registry = "https://pypi.org/simple" }
sdist = { url = "https://files.pythonhosted.org/packages/20/c8/2a13f78d82211490855b2fb303b6721348d0787fdd9a12ac46d99d3acde1/propcache-0.2.1.tar.gz", hash = "sha256:3f77ce728b19cb537714499928fe800c3dda29e8d9428778fc7c186da4c09a64", size = 41735 }
wheels = [
    { url = "https://files.pythonhosted.org/packages/0f/2a/329e0547cf2def8857157f9477669043e75524cc3e6251cef332b3ff256f/propcache-0.2.1-cp313-cp313-macosx_10_13_universal2.whl", hash = "sha256:aca405706e0b0a44cc6bfd41fbe89919a6a56999157f6de7e182a990c36e37bc", size = 77002 },
    { url = "https://files.pythonhosted.org/packages/12/2d/c4df5415e2382f840dc2ecbca0eeb2293024bc28e57a80392f2012b4708c/propcache-0.2.1-cp313-cp313-macosx_10_13_x86_64.whl", hash = "sha256:12d1083f001ace206fe34b6bdc2cb94be66d57a850866f0b908972f90996b3e9", size = 44639 },
    { url = "https://files.pythonhosted.org/packages/d0/5a/21aaa4ea2f326edaa4e240959ac8b8386ea31dedfdaa636a3544d9e7a408/propcache-0.2.1-cp313-cp313-macosx_11_0_arm64.whl", hash = "sha256:d93f3307ad32a27bda2e88ec81134b823c240aa3abb55821a8da553eed8d9439", size = 44049 },
    { url = "https://files.pythonhosted.org/packages/4e/3e/021b6cd86c0acc90d74784ccbb66808b0bd36067a1bf3e2deb0f3845f618/propcache-0.2.1-cp313-cp313-manylinux_2_17_aarch64.manylinux2014_aarch64.whl", hash = "sha256:ba278acf14471d36316159c94a802933d10b6a1e117b8554fe0d0d9b75c9d536", size = 224819 },
    { url = "https://files.pythonhosted.org/packages/3c/57/c2fdeed1b3b8918b1770a133ba5c43ad3d78e18285b0c06364861ef5cc38/propcache-0.2.1-cp313-cp313-manylinux_2_17_ppc64le.manylinux2014_ppc64le.whl", hash = "sha256:4e6281aedfca15301c41f74d7005e6e3f4ca143584ba696ac69df4f02f40d629", size = 229625 },
    { url = "https://files.pythonhosted.org/packages/9d/81/70d4ff57bf2877b5780b466471bebf5892f851a7e2ca0ae7ffd728220281/propcache-0.2.1-cp313-cp313-manylinux_2_17_s390x.manylinux2014_s390x.whl", hash = "sha256:5b750a8e5a1262434fb1517ddf64b5de58327f1adc3524a5e44c2ca43305eb0b", size = 232934 },
    { url = "https://files.pythonhosted.org/packages/3c/b9/bb51ea95d73b3fb4100cb95adbd4e1acaf2cbb1fd1083f5468eeb4a099a8/propcache-0.2.1-cp313-cp313-manylinux_2_17_x86_64.manylinux2014_x86_64.whl", hash = "sha256:bf72af5e0fb40e9babf594308911436c8efde3cb5e75b6f206c34ad18be5c052", size = 227361 },
    { url = "https://files.pythonhosted.org/packages/f1/20/3c6d696cd6fd70b29445960cc803b1851a1131e7a2e4ee261ee48e002bcd/propcache-0.2.1-cp313-cp313-manylinux_2_5_i686.manylinux1_i686.manylinux_2_17_i686.manylinux2014_i686.whl", hash = "sha256:b2d0a12018b04f4cb820781ec0dffb5f7c7c1d2a5cd22bff7fb055a2cb19ebce", size = 213904 },
    { url = "https://files.pythonhosted.org/packages/a1/cb/1593bfc5ac6d40c010fa823f128056d6bc25b667f5393781e37d62f12005/propcache-0.2.1-cp313-cp313-musllinux_1_2_aarch64.whl", hash = "sha256:e800776a79a5aabdb17dcc2346a7d66d0777e942e4cd251defeb084762ecd17d", size = 212632 },
    { url = "https://files.pythonhosted.org/packages/6d/5c/e95617e222be14a34c709442a0ec179f3207f8a2b900273720501a70ec5e/propcache-0.2.1-cp313-cp313-musllinux_1_2_armv7l.whl", hash = "sha256:4160d9283bd382fa6c0c2b5e017acc95bc183570cd70968b9202ad6d8fc48dce", size = 207897 },
    { url = "https://files.pythonhosted.org/packages/8e/3b/56c5ab3dc00f6375fbcdeefdede5adf9bee94f1fab04adc8db118f0f9e25/propcache-0.2.1-cp313-cp313-musllinux_1_2_i686.whl", hash = "sha256:30b43e74f1359353341a7adb783c8f1b1c676367b011709f466f42fda2045e95", size = 208118 },
    { url = "https://files.pythonhosted.org/packages/86/25/d7ef738323fbc6ebcbce33eb2a19c5e07a89a3df2fded206065bd5e868a9/propcache-0.2.1-cp313-cp313-musllinux_1_2_ppc64le.whl", hash = "sha256:58791550b27d5488b1bb52bc96328456095d96206a250d28d874fafe11b3dfaf", size = 217851 },
    { url = "https://files.pythonhosted.org/packages/b3/77/763e6cef1852cf1ba740590364ec50309b89d1c818e3256d3929eb92fabf/propcache-0.2.1-cp313-cp313-musllinux_1_2_s390x.whl", hash = "sha256:0f022d381747f0dfe27e99d928e31bc51a18b65bb9e481ae0af1380a6725dd1f", size = 222630 },
    { url = "https://files.pythonhosted.org/packages/4f/e9/0f86be33602089c701696fbed8d8c4c07b6ee9605c5b7536fd27ed540c5b/propcache-0.2.1-cp313-cp313-musllinux_1_2_x86_64.whl", hash = "sha256:297878dc9d0a334358f9b608b56d02e72899f3b8499fc6044133f0d319e2ec30", size = 216269 },
    { url = "https://files.pythonhosted.org/packages/cc/02/5ac83217d522394b6a2e81a2e888167e7ca629ef6569a3f09852d6dcb01a/propcache-0.2.1-cp313-cp313-win32.whl", hash = "sha256:ddfab44e4489bd79bda09d84c430677fc7f0a4939a73d2bba3073036f487a0a6", size = 39472 },
    { url = "https://files.pythonhosted.org/packages/f4/33/d6f5420252a36034bc8a3a01171bc55b4bff5df50d1c63d9caa50693662f/propcache-0.2.1-cp313-cp313-win_amd64.whl", hash = "sha256:556fc6c10989f19a179e4321e5d678db8eb2924131e64652a51fe83e4c3db0e1", size = 43363 },
    { url = "https://files.pythonhosted.org/packages/41/b6/c5319caea262f4821995dca2107483b94a3345d4607ad797c76cb9c36bcc/propcache-0.2.1-py3-none-any.whl", hash = "sha256:52277518d6aae65536e9cea52d4e7fd2f7a66f4aa2d30ed3f2fcea620ace3c54", size = 11818 },
]

[[package]]
name = "psutil"
version = "7.0.0"
source = { registry = "https://pypi.org/simple" }
sdist = { url = "https://files.pythonhosted.org/packages/2a/80/336820c1ad9286a4ded7e845b2eccfcb27851ab8ac6abece774a6ff4d3de/psutil-7.0.0.tar.gz", hash = "sha256:7be9c3eba38beccb6495ea33afd982a44074b78f28c434a1f51cc07fd315c456", size = 497003 }
wheels = [
    { url = "https://files.pythonhosted.org/packages/ed/e6/2d26234410f8b8abdbf891c9da62bee396583f713fb9f3325a4760875d22/psutil-7.0.0-cp36-abi3-macosx_10_9_x86_64.whl", hash = "sha256:101d71dc322e3cffd7cea0650b09b3d08b8e7c4109dd6809fe452dfd00e58b25", size = 238051 },
    { url = "https://files.pythonhosted.org/packages/04/8b/30f930733afe425e3cbfc0e1468a30a18942350c1a8816acfade80c005c4/psutil-7.0.0-cp36-abi3-macosx_11_0_arm64.whl", hash = "sha256:39db632f6bb862eeccf56660871433e111b6ea58f2caea825571951d4b6aa3da", size = 239535 },
    { url = "https://files.pythonhosted.org/packages/2a/ed/d362e84620dd22876b55389248e522338ed1bf134a5edd3b8231d7207f6d/psutil-7.0.0-cp36-abi3-manylinux_2_12_i686.manylinux2010_i686.manylinux_2_17_i686.manylinux2014_i686.whl", hash = "sha256:1fcee592b4c6f146991ca55919ea3d1f8926497a713ed7faaf8225e174581e91", size = 275004 },
    { url = "https://files.pythonhosted.org/packages/bf/b9/b0eb3f3cbcb734d930fdf839431606844a825b23eaf9a6ab371edac8162c/psutil-7.0.0-cp36-abi3-manylinux_2_12_x86_64.manylinux2010_x86_64.manylinux_2_17_x86_64.manylinux2014_x86_64.whl", hash = "sha256:4b1388a4f6875d7e2aff5c4ca1cc16c545ed41dd8bb596cefea80111db353a34", size = 277986 },
    { url = "https://files.pythonhosted.org/packages/eb/a2/709e0fe2f093556c17fbafda93ac032257242cabcc7ff3369e2cb76a97aa/psutil-7.0.0-cp36-abi3-manylinux_2_17_aarch64.manylinux2014_aarch64.whl", hash = "sha256:a5f098451abc2828f7dc6b58d44b532b22f2088f4999a937557b603ce72b1993", size = 279544 },
    { url = "https://files.pythonhosted.org/packages/50/e6/eecf58810b9d12e6427369784efe814a1eec0f492084ce8eb8f4d89d6d61/psutil-7.0.0-cp37-abi3-win32.whl", hash = "sha256:ba3fcef7523064a6c9da440fc4d6bd07da93ac726b5733c29027d7dc95b39d99", size = 241053 },
    { url = "https://files.pythonhosted.org/packages/50/1b/6921afe68c74868b4c9fa424dad3be35b095e16687989ebbb50ce4fceb7c/psutil-7.0.0-cp37-abi3-win_amd64.whl", hash = "sha256:4cf3d4eb1aa9b348dec30105c55cd9b7d4629285735a102beb4441e38db90553", size = 244885 },
]

[[package]]
name = "python-dotenv"
version = "1.0.1"
source = { registry = "https://pypi.org/simple" }
sdist = { url = "https://files.pythonhosted.org/packages/bc/57/e84d88dfe0aec03b7a2d4327012c1627ab5f03652216c63d49846d7a6c58/python-dotenv-1.0.1.tar.gz", hash = "sha256:e324ee90a023d808f1959c46bcbc04446a10ced277783dc6ee09987c37ec10ca", size = 39115 }
wheels = [
    { url = "https://files.pythonhosted.org/packages/6a/3e/b68c118422ec867fa7ab88444e1274aa40681c606d59ac27de5a5588f082/python_dotenv-1.0.1-py3-none-any.whl", hash = "sha256:f7b63ef50f1b690dddf550d03497b66d609393b40b564ed0d674909a68ebf16a", size = 19863 },
]

[[package]]
name = "pyyaml"
version = "6.0.2"
source = { registry = "https://pypi.org/simple" }
sdist = { url = "https://files.pythonhosted.org/packages/54/ed/79a089b6be93607fa5cdaedf301d7dfb23af5f25c398d5ead2525b063e17/pyyaml-6.0.2.tar.gz", hash = "sha256:d584d9ec91ad65861cc08d42e834324ef890a082e591037abe114850ff7bbc3e", size = 130631 }
wheels = [
    { url = "https://files.pythonhosted.org/packages/ef/e3/3af305b830494fa85d95f6d95ef7fa73f2ee1cc8ef5b495c7c3269fb835f/PyYAML-6.0.2-cp313-cp313-macosx_10_13_x86_64.whl", hash = "sha256:efdca5630322a10774e8e98e1af481aad470dd62c3170801852d752aa7a783ba", size = 181309 },
    { url = "https://files.pythonhosted.org/packages/45/9f/3b1c20a0b7a3200524eb0076cc027a970d320bd3a6592873c85c92a08731/PyYAML-6.0.2-cp313-cp313-macosx_11_0_arm64.whl", hash = "sha256:50187695423ffe49e2deacb8cd10510bc361faac997de9efef88badc3bb9e2d1", size = 171679 },
    { url = "https://files.pythonhosted.org/packages/7c/9a/337322f27005c33bcb656c655fa78325b730324c78620e8328ae28b64d0c/PyYAML-6.0.2-cp313-cp313-manylinux_2_17_aarch64.manylinux2014_aarch64.whl", hash = "sha256:0ffe8360bab4910ef1b9e87fb812d8bc0a308b0d0eef8c8f44e0254ab3b07133", size = 733428 },
    { url = "https://files.pythonhosted.org/packages/a3/69/864fbe19e6c18ea3cc196cbe5d392175b4cf3d5d0ac1403ec3f2d237ebb5/PyYAML-6.0.2-cp313-cp313-manylinux_2_17_s390x.manylinux2014_s390x.whl", hash = "sha256:17e311b6c678207928d649faa7cb0d7b4c26a0ba73d41e99c4fff6b6c3276484", size = 763361 },
    { url = "https://files.pythonhosted.org/packages/04/24/b7721e4845c2f162d26f50521b825fb061bc0a5afcf9a386840f23ea19fa/PyYAML-6.0.2-cp313-cp313-manylinux_2_17_x86_64.manylinux2014_x86_64.whl", hash = "sha256:70b189594dbe54f75ab3a1acec5f1e3faa7e8cf2f1e08d9b561cb41b845f69d5", size = 759523 },
    { url = "https://files.pythonhosted.org/packages/2b/b2/e3234f59ba06559c6ff63c4e10baea10e5e7df868092bf9ab40e5b9c56b6/PyYAML-6.0.2-cp313-cp313-musllinux_1_1_aarch64.whl", hash = "sha256:41e4e3953a79407c794916fa277a82531dd93aad34e29c2a514c2c0c5fe971cc", size = 726660 },
    { url = "https://files.pythonhosted.org/packages/fe/0f/25911a9f080464c59fab9027482f822b86bf0608957a5fcc6eaac85aa515/PyYAML-6.0.2-cp313-cp313-musllinux_1_1_x86_64.whl", hash = "sha256:68ccc6023a3400877818152ad9a1033e3db8625d899c72eacb5a668902e4d652", size = 751597 },
    { url = "https://files.pythonhosted.org/packages/14/0d/e2c3b43bbce3cf6bd97c840b46088a3031085179e596d4929729d8d68270/PyYAML-6.0.2-cp313-cp313-win32.whl", hash = "sha256:bc2fa7c6b47d6bc618dd7fb02ef6fdedb1090ec036abab80d4681424b84c1183", size = 140527 },
    { url = "https://files.pythonhosted.org/packages/fa/de/02b54f42487e3d3c6efb3f89428677074ca7bf43aae402517bc7cca949f3/PyYAML-6.0.2-cp313-cp313-win_amd64.whl", hash = "sha256:8388ee1976c416731879ac16da0aff3f63b286ffdd57cdeb95f3f2e085687563", size = 156446 },
]

[[package]]
name = "sqlalchemy"
version = "1.4.54"
source = { registry = "https://pypi.org/simple" }
dependencies = [
    { name = "greenlet", marker = "platform_machine == 'AMD64' or platform_machine == 'WIN32' or platform_machine == 'aarch64' or platform_machine == 'amd64' or platform_machine == 'ppc64le' or platform_machine == 'win32' or platform_machine == 'x86_64'" },
]
sdist = { url = "https://files.pythonhosted.org/packages/ce/af/20290b55d469e873cba9d41c0206ab5461ff49d759989b3fe65010f9d265/sqlalchemy-1.4.54.tar.gz", hash = "sha256:4470fbed088c35dc20b78a39aaf4ae54fe81790c783b3264872a0224f437c31a", size = 8470350 }

[[package]]
name = "tokenstream"
version = "1.7.0"
source = { registry = "https://pypi.org/simple" }
sdist = { url = "https://files.pythonhosted.org/packages/83/33/0874abc08b5811aab60818b4596ab3463a4044e59061fa5b8bb8cca53b59/tokenstream-1.7.0.tar.gz", hash = "sha256:9f98387c7e74d224f7cca874ce77bb775ece6cb585e9ba18441960e2b35fae61", size = 17012 }
wheels = [
    { url = "https://files.pythonhosted.org/packages/40/e3/ed2623ff7a54bbd45f59c536f9b8923cc797a1125d9d087ea51cc9424e99/tokenstream-1.7.0-py3-none-any.whl", hash = "sha256:fdbb20e8a99b07e94ce88016e5f243a1582630a7459bd2e7a1c786f33543fcf9", size = 16857 },
]

[[package]]
name = "typing-extensions"
version = "4.12.2"
source = { registry = "https://pypi.org/simple" }
sdist = { url = "https://files.pythonhosted.org/packages/df/db/f35a00659bc03fec321ba8bce9420de607a1d37f8342eee1863174c69557/typing_extensions-4.12.2.tar.gz", hash = "sha256:1a7ead55c7e559dd4dee8856e3a88b41225abfe1ce8df57b7c13915fe121ffb8", size = 85321 }
wheels = [
    { url = "https://files.pythonhosted.org/packages/26/9f/ad63fc0248c5379346306f8668cda6e2e2e9c95e01216d2b8ffd9ff037d0/typing_extensions-4.12.2-py3-none-any.whl", hash = "sha256:04e5ca0351e0f3f85c6853954072df659d0d13fac324d0072316b67d7794700d", size = 37438 },
]

[[package]]
name = "yarl"
version = "1.18.3"
source = { registry = "https://pypi.org/simple" }
dependencies = [
    { name = "idna" },
    { name = "multidict" },
    { name = "propcache" },
]
sdist = { url = "https://files.pythonhosted.org/packages/b7/9d/4b94a8e6d2b51b599516a5cb88e5bc99b4d8d4583e468057eaa29d5f0918/yarl-1.18.3.tar.gz", hash = "sha256:ac1801c45cbf77b6c99242eeff4fffb5e4e73a800b5c4ad4fc0be5def634d2e1", size = 181062 }
wheels = [
    { url = "https://files.pythonhosted.org/packages/30/c7/c790513d5328a8390be8f47be5d52e141f78b66c6c48f48d241ca6bd5265/yarl-1.18.3-cp313-cp313-macosx_10_13_universal2.whl", hash = "sha256:90adb47ad432332d4f0bc28f83a5963f426ce9a1a8809f5e584e704b82685dcb", size = 140789 },
    { url = "https://files.pythonhosted.org/packages/30/aa/a2f84e93554a578463e2edaaf2300faa61c8701f0898725842c704ba5444/yarl-1.18.3-cp313-cp313-macosx_10_13_x86_64.whl", hash = "sha256:913829534200eb0f789d45349e55203a091f45c37a2674678744ae52fae23efa", size = 94144 },
    { url = "https://files.pythonhosted.org/packages/c6/fc/d68d8f83714b221a85ce7866832cba36d7c04a68fa6a960b908c2c84f325/yarl-1.18.3-cp313-cp313-macosx_11_0_arm64.whl", hash = "sha256:ef9f7768395923c3039055c14334ba4d926f3baf7b776c923c93d80195624782", size = 91974 },
    { url = "https://files.pythonhosted.org/packages/56/4e/d2563d8323a7e9a414b5b25341b3942af5902a2263d36d20fb17c40411e2/yarl-1.18.3-cp313-cp313-manylinux_2_17_aarch64.manylinux2014_aarch64.whl", hash = "sha256:88a19f62ff30117e706ebc9090b8ecc79aeb77d0b1f5ec10d2d27a12bc9f66d0", size = 333587 },
    { url = "https://files.pythonhosted.org/packages/25/c9/cfec0bc0cac8d054be223e9f2c7909d3e8442a856af9dbce7e3442a8ec8d/yarl-1.18.3-cp313-cp313-manylinux_2_17_ppc64le.manylinux2014_ppc64le.whl", hash = "sha256:e17c9361d46a4d5addf777c6dd5eab0715a7684c2f11b88c67ac37edfba6c482", size = 344386 },
    { url = "https://files.pythonhosted.org/packages/ab/5d/4c532190113b25f1364d25f4c319322e86232d69175b91f27e3ebc2caf9a/yarl-1.18.3-cp313-cp313-manylinux_2_17_s390x.manylinux2014_s390x.whl", hash = "sha256:1a74a13a4c857a84a845505fd2d68e54826a2cd01935a96efb1e9d86c728e186", size = 345421 },
    { url = "https://files.pythonhosted.org/packages/23/d1/6cdd1632da013aa6ba18cee4d750d953104a5e7aac44e249d9410a972bf5/yarl-1.18.3-cp313-cp313-manylinux_2_17_x86_64.manylinux2014_x86_64.whl", hash = "sha256:41f7ce59d6ee7741af71d82020346af364949314ed3d87553763a2df1829cc58", size = 339384 },
    { url = "https://files.pythonhosted.org/packages/9a/c4/6b3c39bec352e441bd30f432cda6ba51681ab19bb8abe023f0d19777aad1/yarl-1.18.3-cp313-cp313-manylinux_2_5_i686.manylinux1_i686.manylinux_2_17_i686.manylinux2014_i686.whl", hash = "sha256:f52a265001d830bc425f82ca9eabda94a64a4d753b07d623a9f2863fde532b53", size = 326689 },
    { url = "https://files.pythonhosted.org/packages/23/30/07fb088f2eefdc0aa4fc1af4e3ca4eb1a3aadd1ce7d866d74c0f124e6a85/yarl-1.18.3-cp313-cp313-musllinux_1_2_aarch64.whl", hash = "sha256:82123d0c954dc58db301f5021a01854a85bf1f3bb7d12ae0c01afc414a882ca2", size = 345453 },
    { url = "https://files.pythonhosted.org/packages/63/09/d54befb48f9cd8eec43797f624ec37783a0266855f4930a91e3d5c7717f8/yarl-1.18.3-cp313-cp313-musllinux_1_2_armv7l.whl", hash = "sha256:2ec9bbba33b2d00999af4631a3397d1fd78290c48e2a3e52d8dd72db3a067ac8", size = 341872 },
    { url = "https://files.pythonhosted.org/packages/91/26/fd0ef9bf29dd906a84b59f0cd1281e65b0c3e08c6aa94b57f7d11f593518/yarl-1.18.3-cp313-cp313-musllinux_1_2_i686.whl", hash = "sha256:fbd6748e8ab9b41171bb95c6142faf068f5ef1511935a0aa07025438dd9a9bc1", size = 347497 },
    { url = "https://files.pythonhosted.org/packages/d9/b5/14ac7a256d0511b2ac168d50d4b7d744aea1c1aa20c79f620d1059aab8b2/yarl-1.18.3-cp313-cp313-musllinux_1_2_ppc64le.whl", hash = "sha256:877d209b6aebeb5b16c42cbb377f5f94d9e556626b1bfff66d7b0d115be88d0a", size = 359981 },
    { url = "https://files.pythonhosted.org/packages/ca/b3/d493221ad5cbd18bc07e642894030437e405e1413c4236dd5db6e46bcec9/yarl-1.18.3-cp313-cp313-musllinux_1_2_s390x.whl", hash = "sha256:b464c4ab4bfcb41e3bfd3f1c26600d038376c2de3297760dfe064d2cb7ea8e10", size = 366229 },
    { url = "https://files.pythonhosted.org/packages/04/56/6a3e2a5d9152c56c346df9b8fb8edd2c8888b1e03f96324d457e5cf06d34/yarl-1.18.3-cp313-cp313-musllinux_1_2_x86_64.whl", hash = "sha256:8d39d351e7faf01483cc7ff7c0213c412e38e5a340238826be7e0e4da450fdc8", size = 360383 },
    { url = "https://files.pythonhosted.org/packages/fd/b7/4b3c7c7913a278d445cc6284e59b2e62fa25e72758f888b7a7a39eb8423f/yarl-1.18.3-cp313-cp313-win32.whl", hash = "sha256:61ee62ead9b68b9123ec24bc866cbef297dd266175d53296e2db5e7f797f902d", size = 310152 },
    { url = "https://files.pythonhosted.org/packages/f5/d5/688db678e987c3e0fb17867970700b92603cadf36c56e5fb08f23e822a0c/yarl-1.18.3-cp313-cp313-win_amd64.whl", hash = "sha256:578e281c393af575879990861823ef19d66e2b1d0098414855dd367e234f5b3c", size = 315723 },
    { url = "https://files.pythonhosted.org/packages/f5/4b/a06e0ec3d155924f77835ed2d167ebd3b211a7b0853da1cf8d8414d784ef/yarl-1.18.3-py3-none-any.whl", hash = "sha256:b57f4f58099328dfb26c6a771d09fb20dbbae81d20cfb66141251ea063bd101b", size = 45109 },
]<|MERGE_RESOLUTION|>--- conflicted
+++ resolved
@@ -184,11 +184,7 @@
 
 [[package]]
 name = "commanderbot"
-<<<<<<< HEAD
-version = "0.20.0a32"
-=======
 version = "0.20.0a33"
->>>>>>> 0dc4d910
 source = { editable = "." }
 dependencies = [
     { name = "aiohttp" },
